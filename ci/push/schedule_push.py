--- conflicted
+++ resolved
@@ -20,20 +20,12 @@
         subscribers = os.environ.get('SUBSCRIBERS', None)
         subscribers_file = os.environ.get('SUBSCRIBERS_FILE', None)
         startTimeRaw = os.environ.get('START_TIME')
-<<<<<<< HEAD
-=======
 
         if startTimeRaw:
             startTime = datetime.strptime(startTimeRaw, "%Y-%m-%dT%H:%M") # Example: 2016-10-19T10:00
         else:
             startTime = None
->>>>>>> 0e013d63
 
-        if startTimeRaw:
-            startTime = datetime.strptime(startTimeRaw, "%m-%d-%YT%H:%M") # Example: 10-19-2016T10:00
-        else:
-            startTime = None
-        
         if not subscribers and not subscribers_file:
             raise ValueError('You must provide either the SUBSCRIBERS or SUBSCRIBERS_FILE environment variables')
 
@@ -57,17 +49,10 @@
         if len(orgs) > 1000:
             print "Delaying 30 seconds to allow all jobs to initialize..."
             time.sleep(30)
-<<<<<<< HEAD
-    
-        print 'Push Request %s is populated, setting status to Pending to queue execution.' % request_id
-        print push_api.run_push_request(request_id)                  
-        
-=======
 
         print 'Push Request %s is populated, setting status to Pending to queue execution.' % request_id
         print push_api.run_push_request(request_id)
 
->>>>>>> 0e013d63
         print 'Push Request %s is queued for execution.' % request_id
     except SystemExit:
         sys.exit(1)
