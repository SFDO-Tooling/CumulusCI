--- conflicted
+++ resolved
@@ -109,18 +109,18 @@
         yield open_db
 
 
-<<<<<<< HEAD
 @pytest.fixture()
 def delete_data_from_org(create_task):
     def delete_data_from_org(object_names):
         from cumulusci.tasks.bulkdata.delete import DeleteData
 
         t = create_task(DeleteData, {"objects": object_names})
+        assert t.org_config.scratch
         t()
 
     return delete_data_from_org
-=======
+
+
 @pytest.fixture(scope="session")
 def cumulusci_test_repo_root():
-    return Path(__file__).parent.parent
->>>>>>> 36cd56b7
+    return Path(__file__).parent.parent