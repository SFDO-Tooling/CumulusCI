--- conflicted
+++ resolved
@@ -25,14 +25,11 @@
     temporary_dir,
     tokenize_namespace,
     zip_clean_metaxml,
-<<<<<<< HEAD
-=======
 )
 from cumulusci.utils.clean_invalid_references import (
     get_target_entities_from_zip,
     return_package_xml_from_zip,
     zip_clean_invalid_references,
->>>>>>> 7a5ce956
 )
 from cumulusci.utils.xml import metadata_tree
 from cumulusci.utils.ziputils import process_text_in_zipfile
@@ -229,209 +226,6 @@
     identifier = "clean_invalid_ref"
     api_version = "58.0"
 
-<<<<<<< HEAD
-    identifier = "clean_profiles"
-
-    def _create_package_xml(self, input_dict: dict, api_version: str):
-        package_xml = '<?xml version="1.0" encoding="UTF-8"?>\n'
-        package_xml += '<Package xmlns="http://soap.sforce.com/2006/04/metadata">\n'
-
-        for name, members in input_dict.items():
-            package_xml += "    <types>\n"
-            for member in members:
-                package_xml += f"        <members>{member}</members>\n"
-            package_xml += f"        <name>{name}</name>\n"
-            package_xml += "    </types>\n"
-
-            metadataToFetch = [
-                "ApexClass", "Flow", "ApexPage", "CustomPermission",
-                "CustomTab", "CustomApplication", "CustomObject", "CustomMetadataType"
-            ]
-
-            for item in metadataToFetch:
-                package_xml+=(
-                '    <types>\n'
-                '        <members>*</members>\n'
-                f'        <name>{item}</name>\n'
-                '    </types>\n')
-            
-        package_xml += f"    <version>{api_version}</version>\n"
-        package_xml += "</Package>\n"
-
-        return package_xml
-    
-
-
-    def strip_namespace(self, element):
-        for elem in element.iter():
-            if '}' in elem.tag:
-                elem.tag = elem.tag.split('}', 1)[1]
-        return element
-
-    def fetchObjectAPINamesAndUserPermissionsFromProfileXML(self, docroot):
-    # Scans through the Profile.xml file whose docroot is specified to collect object API names and user permissions.
-    # These are used to build a Profile.xml file to fetch information from the org.
-        objectAPINames = set()
-        userPermissionNames = set()
-
-        docroot = self.strip_namespace(docroot)
-
-        for objectPermission in docroot.findall('.//objectPermissions'):
-            objectAPINames.add(objectPermission.find('object').text)
-
-        for recordTypeVisibility in docroot.findall('.//recordTypeVisibilities'):
-            objectAPINames.add(recordTypeVisibility.find('recordType').text.split('.')[0])
-        
-        for fieldPermission in docroot.findall('.//fieldPermissions'):
-            objectAPINames.add(fieldPermission.find('field').text.split('.')[0])
-
-        for userPermission in docroot.findall('.//userPermissions'):
-            userPermissionNames.add(userPermission.find('name').text)
-
-        return (objectAPINames, userPermissionNames)
-    
-    def CleanProfileXML(self, docroot, orgMetadataDict):
-    # Function to clean the profile xml whose docroot is provided of invalid references. 
-        docroot = self.strip_namespace(docroot)
-
-        for objectPermission in docroot.findall('.//objectPermissions'):
-            if objectPermission.find('object').text not in orgMetadataDict["objects"]:
-                docroot.remove(objectPermission)
-    
-        for fieldPermission in docroot.findall('.//fieldPermissions'):
-            if fieldPermission.find('field').text not in orgMetadataDict["fields"]:
-                docroot.remove(fieldPermission)
-
-        for tabVisibility in docroot.findall('.//tabVisibilities'):
-            if tabVisibility.find('tab').text not in orgMetadataDict["tabs"]:
-                docroot.remove(tabVisibility)
-        
-        for applicationVisibility in docroot.findall('.//applicationVisibilities'):
-            if applicationVisibility.find('application').text not in orgMetadataDict["applications"]:
-                docroot.remove(applicationVisibility)
-        
-        for customPermission in docroot.findall('.//customPermissions'):
-            if customPermission.find('name').text not in orgMetadataDict["customPermissions"]:
-                docroot.remove(customPermission)
-        
-        for pageAccess in docroot.findall('.//pageAccesses'):
-            if pageAccess.find('apexPage').text not in orgMetadataDict["pages"]:
-                docroot.remove(pageAccess)
-
-        for classAccess in docroot.findall('.//classAccesses'):
-            if classAccess.find('apexClass').text not in orgMetadataDict["classes"]:
-                docroot.remove(classAccess)
-        
-        for flowAccess in docroot.findall('.//flowAccesses'):
-            if flowAccess.find('flow').text not in orgMetadataDict["flows"]:
-                docroot.remove(flowAccess)
-
-        for recordTypeVisibility in docroot.findall('.//recordTypeVisibilities'):
-            if recordTypeVisibility.find('recordType').text not in orgMetadataDict["recordTypes"]:
-                docroot.remove(recordTypeVisibility)
-        
-        for customSettingAccess in docroot.findall('.//customSettingAccesses'):
-            if customSettingAccess.find('name').text not in orgMetadataDict["customSettings"]:
-                docroot.remove(customSettingAccess)
-
-        for customMetadataTypeAccess in docroot.findall('.//customMetadataTypeAccesses'):
-            if customMetadataTypeAccess.find('name').text not in orgMetadataDict["customMetadataType"]:
-                docroot.remove(customMetadataTypeAccess)
-        
-        return docroot
-    
-    def cleanProfilesinZipOfInvalidReferences(self, zf: ZipFile, orgMetadataDict: dict):
-        zip_dest = zipfile.ZipFile(io.BytesIO(), "w", zipfile.ZIP_DEFLATED)
-     
-        for name in zf.namelist():
-            f = zf.open(name)
-            
-            if name.endswith('.profile'):
-                # If it's a .profile file, clean the XML content
-                docroot = ET.parse(f).getroot()
-                cleaned_doc = self.CleanProfileXML(docroot, orgMetadataDict)
-                tree = ET.ElementTree(cleaned_doc)
-                cleaned_content = io.BytesIO()
-                #tree.write(f'unpackaged/{name}_cleaned.xml', pretty_print=True, xml_declaration=True, encoding="utf-8")
-                tree.write(cleaned_content, pretty_print=True, xml_declaration=True, encoding="utf-8")
-                zip_dest.writestr(name, cleaned_content.getvalue())
-            else:
-                # If it's not a .profile file, add it to the new ZIP archive with no changes.
-                zip_dest.writestr(name, f.read())
-
-        return zip_dest
-    
-    def collectObjectAPINamesAndUserPermissionNamesFromProfiles(self, zf: ZipFile):
-        objectAPINames = set()
-        userPermissionsNames = set()
-
-        for name in zf.namelist():
-            if name.endswith('.profile'):
-                f = zf.open(name)
-                docroot = ET.parse(f).getroot()
-                objectAPINamesTemp, userPermissionsNamesTemp = self.fetchObjectAPINamesAndUserPermissionsFromProfileXML(docroot=docroot)
-                objectAPINames.update(objectAPINamesTemp)
-                userPermissionsNames.update(userPermissionsNamesTemp)
-        
-        return (objectAPINames, userPermissionsNames)
-    
-    def createMetadataDictFromZipfile(self, zf: ZipFile):
-        orgMetadataDict = {}
-
-        for name in zf.namelist():
-            if name=='package.xml':
-                continue
-
-            metadataType = name.split('/')[0]
-            metadataName = name.split('/')[1].split('.')[0]
-
-            if name.endswith('.object'):
-                f = zf.open(name)
-                docroot = ET.parse(f).getroot()
-                docroot = self.strip_namespace(docroot)
-
-                if docroot.xpath( "//customSettingsType"):
-                    orgMetadataDict.setdefault('customSettings', set()).update([metadataName])
-                    continue
-
-                # It is a custom metadata type object
-                if metadataName.endswith('__mdt'):
-                    orgMetadataDict.setdefault('customMetadataType', set()).update([metadataName])
-
-                for field in docroot.findall('fields'):
-                    orgMetadataDict.setdefault('fields', set()).update([metadataName+'.'+field.find('fullName').text])
-                
-                for recordType in docroot.findall('recordTypes'):
-                    orgMetadataDict.setdefault('recordTypes', set()).update([metadataName+'.'+recordType.find('fullName').text])
-
-            orgMetadataDict.setdefault(metadataType, set()).update([metadataName])
-        
-        return orgMetadataDict
-    
-    def process(self, zf: ZipFile, context: TaskContext) -> ZipFile:
-        context.logger.info(
-            "Cleaning profile meta.xml files of invalid references"
-        )
-
-        objectAPINames, userPermissionsNames = self.collectObjectAPINamesAndUserPermissionNamesFromProfiles(zf=zf)
-        
-        package_xml = self._create_package_xml(input_dict={'CustomObject': list(objectAPINames)}, api_version='58')
-        
-        context.logger.info(package_xml)
-      
-        api = ApiRetrieveUnpackaged(context, package_xml=package_xml, api_version='58')
-
-        obj_zf = api()
-        context.logger.info(obj_zf.namelist())
-        
-        obj_zf.extractall('./unpackaged')
-
-        orgMetadataDict = self.createMetadataDictFromZipfile(zf=obj_zf)
-
-        return self.cleanProfilesinZipOfInvalidReferences(zf=zf, orgMetadataDict=orgMetadataDict)
-        
-    
-=======
     def entities_from_package(self, zf, context):
         package_xml = return_package_xml_from_zip(zf)
         api = ApiRetrieveUnpackaged(
@@ -482,7 +276,6 @@
         target_entites.setdefault("tabs", set()).update(self.entities_tabs(sf))
         return zip_clean_invalid_references(zf, target_entites)
 
->>>>>>> 7a5ce956
 
 class BundleStaticResourcesOptions(BaseModel):
     static_resource_path: str
