--- conflicted
+++ resolved
@@ -24,18 +24,8 @@
 
 @mock.patch("os.path.expanduser")
 class TestBaseGlobalConfig(unittest.TestCase):
-<<<<<<< HEAD
-    @classmethod
-    def setUp(cls):
-        cls.tempdir_home = tempfile.mkdtemp()
-
-    @classmethod
-    def tearDownClass(cls):
-        shutil.rmtree(cls.tempdir_home)
-=======
     def setup_method(self, method):
         self.tempdir_home = tempfile.mkdtemp()
->>>>>>> 35a104fe
 
     def teardown_method(self, method):
         shutil.rmtree(self.tempdir_home)
