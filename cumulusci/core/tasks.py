""" Tasks are the basic unit of execution in CumulusCI.

Subclass BaseTask or a descendant to define custom task logic
"""
import contextlib
import logging
import os
import re
import threading
<<<<<<< HEAD
from typing import Type

from pydantic.error_wrappers import ValidationError
=======
import time
from contextlib import nullcontext
from typing import Any, Callable, Dict, List, Optional
>>>>>>> 91fd8913

from cumulusci import __version__
from cumulusci.core.config import TaskConfig
from cumulusci.core.config.org_config import OrgConfig
from cumulusci.core.config.project_config import BaseProjectConfig
from cumulusci.core.debug import DebugMode, get_debug_mode
from cumulusci.core.exceptions import (
    ServiceNotConfigured,
    ServiceNotValid,
    TaskOptionsError,
    TaskRequiresSalesforceOrg,
)
from cumulusci.core.flowrunner import FlowCoordinator, StepSpec, StepVersion
from cumulusci.utils import cd
<<<<<<< HEAD
from cumulusci.core.exceptions import ServiceNotValid, ServiceNotConfigured
from cumulusci.core.exceptions import TaskRequiresSalesforceOrg
from cumulusci.core.exceptions import TaskOptionsError
from cumulusci.utils.metaprogramming import classproperty
=======
from cumulusci.utils.logging import redirect_output_to_logger
>>>>>>> 91fd8913

CURRENT_TASK = threading.local()

PROJECT_CONFIG_RE = re.compile(r"\$project_config.(\w+)")
CAPTURE_TASK_OUTPUT = os.environ.get("CAPTURE_TASK_OUTPUT")

CCIOptions = "cumulusci.utils.options.CCIOptions"


@contextlib.contextmanager
def stacked_task(task):
    if not hasattr(CURRENT_TASK, "stack"):
        CURRENT_TASK.stack = []
    CURRENT_TASK.stack.append(task)
    try:
        yield
    finally:
        CURRENT_TASK.stack.pop()


class BaseTask:
    """BaseTask provides the core execution logic for a Task

    Subclass BaseTask and provide a `_run_task()` method with your
    code.
    """

<<<<<<< HEAD
    task_docs = ""
    Options: Type[CCIOptions] = None
    salesforce_task = False  # Does this task require a salesforce org?
=======
    task_docs: str = ""
    task_options: dict = {}
    salesforce_task: bool = False  # Does this task require a salesforce org?
    name: Optional[str]
    stepnum: Optional[StepVersion]
    result: Any
    return_values: dict
    debug_mode: DebugMode
    logger: logging.Logger
    options: dict

    poll_complete: bool
    poll_count: int
    poll_interval_level: int
    poll_interval_s: int
>>>>>>> 91fd8913

    def __init__(
        self,
        project_config: BaseProjectConfig,
        task_config: TaskConfig,
        org_config: Optional[OrgConfig] = None,
        flow: Optional[FlowCoordinator] = None,
        name: Optional[str] = None,
        stepnum: Optional[StepVersion] = None,
        logger: Optional[logging.Logger] = None,
        **kwargs,
    ):
        self.project_config = project_config
        self.task_config = task_config
        self.org_config = org_config

        self._reset_poll()

        # dict of return_values that can be used by task callers
        self.return_values = {}
        # simple result object for introspection, often a return_code
        self.result = None
        # the flow for this task execution
        self.flow = flow
        # the task's name in the flow
        self.name = name
        # the task's stepnumber in the flow
        self.stepnum = stepnum

        self.debug_mode = get_debug_mode()
        if logger:
            self.logger = logger
        else:
            self._init_logger()

        self._init_options(kwargs)
        self._validate_options()

    def _init_logger(self):
        """Initializes self.logger"""
        if self.flow:
            self.logger = self.flow.logger.getChild(self.__class__.__name__)
        else:
            self.logger = logging.getLogger(__name__)

    @classproperty
    def task_options(cls):
        "Convert Options dict into old fashioned task_options syntax"
        if cls.Options:
            return cls.Options.as_task_options()
        else:
            return {}

    def _init_options(self, kwargs):
        """Initializes self.options"""
        if self.task_config.options is None:
            self.options = {}
        else:
            self.options = self.task_config.options.copy()

        if kwargs:
            self.options.update(kwargs)

        # Handle dynamic lookup of project_config values via $project_config.attr
        for option, value in self.options.items():
            if isinstance(value, str):
                value = PROJECT_CONFIG_RE.sub(
                    lambda match: str(self.project_config.lookup(match.group(1), None)),
                    value,
                )
                self.options[option] = value

        if self.Options:
            try:
                self.parsed_options = self.Options(**self.options)
            except ValidationError as e:
                try:
                    errors = [
                        f"Error in '{error['loc'][0]}' option: '{error['msg']}'"
                        for error in e.errors()
                    ]
                    plural = "s" if len(errors) > 1 else ""
                    errorstrs = ", ".join(errors)
                    message = f"Task Options Error{plural}: {errorstrs}"
                except (AttributeError, IndexError):
                    message = f"Task Options Error: {e.errors()}"
                if "extra fields not permitted" in message:
                    message = message.replace("extra fields", "extra options")
                raise TaskOptionsError(message) from e
            except (TaskOptionsError, TypeError) as e:
                raise TaskOptionsError(
                    f"Task Options Error: Error in '{option}' option: '{e}'"
                )

    def _validate_options(self):
        missing_required = []
        for name, config in list(self.task_options.items()):
            if config.get("required") is True and name not in self.options:
                missing_required.append(name)

        if missing_required:
            required_opts = ",".join(missing_required)
            raise TaskOptionsError(
                f"{self.__class__.__name__} requires the options ({required_opts}) and no values were provided"
            )

    def _update_credentials(self):
        """Override to do any logic to refresh credentials"""
        pass

    def _init_task(self):
        """Override to implement dynamic logic for initializing the task."""
        pass

    def __call__(self) -> dict:
        if self.salesforce_task and not self.org_config:
            raise TaskRequiresSalesforceOrg(
                "This task requires a salesforce org. "
                "Use org default <name> to set a default org "
                "or pass the org name with the --org option"
            )
        self._update_credentials()
        self._init_task()

        with stacked_task(self):
            self.working_path = os.getcwd()
            path = self.project_config.repo_root if self.project_config else None
            with cd(path):
                with (
                    redirect_output_to_logger(self.logger)
                    if CAPTURE_TASK_OUTPUT
                    else nullcontext()
                ):
                    self._log_begin()
                    self.result = self._run_task()
                    return self.return_values

    def _run_task(self) -> Any:
        """Subclasses should override to provide their implementation"""
        raise NotImplementedError("Subclasses should provide their own implementation")

    def _log_begin(self):
        """Log the beginning of the task execution"""
        self.logger.info(f"Beginning task: {self.__class__.__name__}")
        if self.salesforce_task and not self.flow:
            self.logger.info(f"As user: {self.org_config.username}")
            self.logger.info(f"In org: {self.org_config.org_id}")
        self.logger.info("")

    def _retry(self):
        while True:
            try:
                self._try()
                break
            except Exception as e:
                if not (self.options["retries"] and self._is_retry_valid(e)):
                    raise
                if self.options["retry_interval"]:
                    self.logger.warning(
                        f"Sleeping for {self.options['retry_interval']} seconds before retry..."
                    )
                    time.sleep(self.options["retry_interval"])
                    if self.options["retry_interval_add"]:
                        self.options["retry_interval"] += self.options[
                            "retry_interval_add"
                        ]
                self.options["retries"] -= 1
                self.logger.warning(
                    f"Retrying ({self.options['retries']} attempts remaining)"
                )

    def _try(self):
        raise NotImplementedError("Subclasses should provide their own implementation")

    def _is_retry_valid(self, e: Exception) -> bool:
        return True

    def _reset_poll(self):
        self.poll_complete = False
        self.poll_count = 0
        self.poll_interval_level = 0
        self.poll_interval_s = 1

    def _poll(self):
        """poll for a result in a loop"""
        while True:
            self.poll_count += 1
            self._poll_action()
            if self.poll_complete:
                break
            time.sleep(self.poll_interval_s)
            self._poll_update_interval()

    def _poll_action(self):
        """
        Poll something and process the response.
        Set `self.poll_complete = True` to break polling loop.
        """
        raise NotImplementedError("Subclasses should provide their own implementation")

    def _poll_update_interval(self):
        """update the polling interval to be used next iteration"""
        # Increase by 1 second every 3 polls
        if self.poll_count // 3 > self.poll_interval_level:
            self.poll_interval_level += 1
            self.poll_interval_s += 1
            self.logger.info(
                "Increased polling interval to %d seconds", self.poll_interval_s
            )

    def freeze(self, step: StepSpec) -> List[dict]:
        ui_step = {
            "name": self.task_config.name or self.name,
            "kind": "other",
            "is_required": True,
        }
        ui_step.update(self.task_config.config.get("ui_options", {}))
        task_config = {
            "options": self.options,
            "checks": self.task_config.checks or [],
        }
        ui_step.update(
            {
                "path": step.path,
                "step_num": str(step.step_num),
                "task_class": self.task_config.class_path,
                "task_config": task_config,
                "source": step.project_config.source.frozenspec,
            }
        )
        return [ui_step]


class BaseSalesforceTask(BaseTask):
    """Base for tasks that need a Salesforce org"""

    name = "BaseSalesforceTask"
    salesforce_task = True

    def _get_client_name(self):
        try:
            app = self.project_config.keychain.get_service("connectedapp")
            return app.client_id
        except (ServiceNotValid, ServiceNotConfigured):
            return f"CumulusCI/{__version__}"

    def _run_task(self):
        raise NotImplementedError("Subclasses should provide their own implementation")

    def _update_credentials(self):
        with self.org_config.save_if_changed():
            self.org_config.refresh_oauth_token(self.project_config.keychain)

    def _validate_and_inject_namespace_prefixes(
        self,
        should_inject_namespaces: bool,
        sobjects_to_validate: List[str],
        operation_to_validate: str,
    ) -> List[str]:
        """Perform namespace injection and ensure that we can successfully access all of the selected objects."""

        global_describe = {
            entry["name"]: entry
            for entry in self.org_config.salesforce_client.describe()["sobjects"]
        }

        # Namespace injection
        if should_inject_namespaces and self.project_config.project__package__namespace:

            def inject(element: str):
                return f"{self.project_config.project__package__namespace}__{element}"

            sobjects = [
                self.fixup_sobject_name(inject, sobject, global_describe)
                for sobject in sobjects_to_validate
            ]
        else:
            sobjects = sobjects_to_validate

        # Validate CRUD
        non_accessible_objects = [
            s
            for s in sobjects
            if not (s in global_describe and global_describe[s][operation_to_validate])
        ]
        if non_accessible_objects:
            raise TaskOptionsError(
                f"The objects {', '.join(non_accessible_objects)} are not present or not {operation_to_validate}."
            )
        return sobjects

    def fixup_sobject_name(
        self,
        injection_func: Callable[[str], str],
        sobject: str,
        global_describe: Dict[str, dict],
    ) -> str:
        def _is_injectable(element: str) -> bool:
            return element.count("__") == 1

        if not _is_injectable(sobject):
            return sobject

        injected = injection_func(sobject)
        if sobject in global_describe and injected in global_describe:
            self.logger.warning(
                f"Both {sobject} and {injected} are present in the target org. Using {sobject}."
            )

        if sobject not in global_describe and injected in global_describe:
            return injected
        else:
            return sobject<|MERGE_RESOLUTION|>--- conflicted
+++ resolved
@@ -7,15 +7,11 @@
 import os
 import re
 import threading
-<<<<<<< HEAD
-from typing import Type
-
-from pydantic.error_wrappers import ValidationError
-=======
 import time
 from contextlib import nullcontext
-from typing import Any, Callable, Dict, List, Optional
->>>>>>> 91fd8913
+from typing import Any, Callable, Dict, List, Optional, Type
+
+from pydantic.error_wrappers import ValidationError
 
 from cumulusci import __version__
 from cumulusci.core.config import TaskConfig
@@ -30,14 +26,8 @@
 )
 from cumulusci.core.flowrunner import FlowCoordinator, StepSpec, StepVersion
 from cumulusci.utils import cd
-<<<<<<< HEAD
-from cumulusci.core.exceptions import ServiceNotValid, ServiceNotConfigured
-from cumulusci.core.exceptions import TaskRequiresSalesforceOrg
-from cumulusci.core.exceptions import TaskOptionsError
+from cumulusci.utils.logging import redirect_output_to_logger
 from cumulusci.utils.metaprogramming import classproperty
-=======
-from cumulusci.utils.logging import redirect_output_to_logger
->>>>>>> 91fd8913
 
 CURRENT_TASK = threading.local()
 
@@ -65,13 +55,8 @@
     code.
     """
 
-<<<<<<< HEAD
-    task_docs = ""
+    task_docs: str = ""
     Options: Type[CCIOptions] = None
-    salesforce_task = False  # Does this task require a salesforce org?
-=======
-    task_docs: str = ""
-    task_options: dict = {}
     salesforce_task: bool = False  # Does this task require a salesforce org?
     name: Optional[str]
     stepnum: Optional[StepVersion]
@@ -85,7 +70,6 @@
     poll_count: int
     poll_interval_level: int
     poll_interval_s: int
->>>>>>> 91fd8913
 
     def __init__(
         self,
