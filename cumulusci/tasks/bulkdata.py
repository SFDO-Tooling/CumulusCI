from future import standard_library

standard_library.install_aliases()
from builtins import zip
from contextlib import contextmanager
import csv
import datetime
import io
import itertools
import os
import re
import time
import tempfile
import xml.etree.ElementTree as ET

from salesforce_bulk.util import IteratorBytesIO
from sqlalchemy.ext.automap import automap_base
from sqlalchemy.orm import aliased
from sqlalchemy.orm import create_session
from sqlalchemy.orm import mapper
from sqlalchemy.orm import Session
from sqlalchemy import create_engine
from sqlalchemy import Column
from sqlalchemy import Integer
from sqlalchemy import MetaData
from sqlalchemy import Table
from sqlalchemy import Unicode
from sqlalchemy import text
from sqlalchemy import types
from sqlalchemy import event
import requests
import unicodecsv

from cumulusci.core.utils import process_bool_arg, ordered_yaml_load
from cumulusci.core.exceptions import BulkDataException
from cumulusci.core.exceptions import TaskOptionsError
from cumulusci.tasks.salesforce import BaseSalesforceApiTask
from cumulusci.utils import convert_to_snake_case, log_progress, os_friendly_path

# TODO: UserID Catcher
# TODO: Dater


# Create a custom sqlalchemy field type for sqlite datetime fields which are stored as integer of epoch time
class EpochType(types.TypeDecorator):
    impl = types.Integer

    epoch = datetime.datetime(1970, 1, 1, 0, 0, 0)

    def process_bind_param(self, value, dialect):
        return int((value - self.epoch).total_seconds()) * 1000

    def process_result_value(self, value, dialect):
        return self.epoch + datetime.timedelta(seconds=value / 1000)


# Listen for sqlalchemy column_reflect event and map datetime fields to EpochType
@event.listens_for(Table, "column_reflect")
def setup_epoch(inspector, table, column_info):
    if isinstance(column_info["type"], types.DateTime):
        column_info["type"] = EpochType()


class RelativeDateType(types.TypeDecorator):
    impl = types.Integer

    def __init__(self, now, *args, **kwargs):
        self.now = now
        super(RelativeDateType, self).__init__(*args, **kwargs)

    def process_bind_param(self, value, dialect):
        if isinstance(value, str):
            value = datetime.datetime.fromisoformat(value[:-1])
        return int((value - self.now).total_seconds())

    def process_result_value(self, value, dialect):
        return self.now + datetime.timedelta(seconds=value)


class BulkJobTaskMixin(object):
    def _job_state_from_batches(self, job_id):
        uri = "{}/job/{}/batch".format(self.bulk.endpoint, job_id)
        response = requests.get(uri, headers=self.bulk.headers())
        return self._parse_job_state(response.content)

    def _parse_job_state(self, xml):
        tree = ET.fromstring(xml)
        completed = 0
        pending = 0
        failed = 0
        for el in tree.iterfind(".//{%s}state" % self.bulk.jobNS):
            state = el.text
            if state == "Not Processed":
                return "Aborted"
            elif state == "Failed":
                failed += 1
            elif state == "Completed":
                completed += 1
            else:  # Queued, InProgress
                pending += 1
        if pending:
            return "InProgress"
        elif failed:
            return "Failed"
        else:
            return "Completed"

    def _wait_for_job(self, job_id):
        while True:
            job_status = self.bulk.job_status(job_id)
            self.logger.info(
                "    Waiting for job {} ({}/{})".format(
                    job_id,
                    job_status["numberBatchesCompleted"],
                    job_status["numberBatchesTotal"],
                )
            )
            result = self._job_state_from_batches(job_id)
            if result != "InProgress":
                break
            time.sleep(10)
        self.logger.info("Job {} finished with result: {}".format(job_id, result))
        return result

    def _sql_bulk_insert_from_csv(self, conn, table, columns, data_file):
        if conn.dialect.name in ("postgresql", "psycopg2"):
            # psycopg2 (the postgres driver) supports COPY FROM
            # to efficiently bulk insert rows in CSV format
            with conn.connection.cursor() as cursor:
                cursor.copy_expert(
                    "COPY {} ({}) FROM STDIN WITH (FORMAT CSV)".format(
                        table, ",".join(columns)
                    ),
                    data_file,
                )
        else:
            # For other db drivers we need to use standard SQL
            # -- this is optimized for ease of implementation
            # rather than performance and may need more work.
            reader = unicodecsv.DictReader(data_file, columns)
            table = self.metadata.tables[table]
            rows = list(reader)
            if rows:
                conn.execute(table.insert().values(rows))
        self.session.flush()

class MappingDatabaseMixin(object):
    def _create_tables(self, create=False):
        for mapping in self.mappings.values():
            self._create_table(mapping, create)
        if create:
            self.metadata.create_all()

    def _create_table(self, mapping, create):
        model_name = "{}Model".format(mapping["table"])
        mapper_kwargs = {}
        table_kwargs = {}
        self.models[mapping["table"]] = type(model_name, (object,), {})

        # Provide support for legacy mappings which used the OID as the pk but
        # default to using an autoincrementing int pk and a separate sf_id column

        fields = []
        mapping["oid_as_pk"] = bool(mapping["fields"].get("Id"))
        if mapping["oid_as_pk"]:
            fields.append(Column("Id", Unicode(255), primary_key=True))
        else:
            fields.append(
                Column("id", Integer(), primary_key=True, autoincrement=True)
            )
        for field in self._fields_for_mapping(mapping):
            if mapping["oid_as_pk"] and field["sf"] == "Id":
                continue
            if field.get("relative_date"):
                fields.append(Column(field["db"], RelativeDateType(self.relative_date_now)))
            else:
                fields.append(Column(field["db"], Unicode(255)))
        if "record_type" in mapping:
            fields.append(Column("record_type", Unicode(255)))
        t = Table(mapping["table"], self.metadata, *fields, **table_kwargs)
        if create and t.exists():
            raise BulkDataException("Table already exists: {}".format(mapping["table"]))

        if not mapping["oid_as_pk"]:
            mapping["sf_id_table"] = mapping["table"] + "_sf_id"
            # If multiple mappings point to the same table, don't recreate the table
            if mapping["sf_id_table"] not in self.models:
                sf_id_model_name = "{}Model".format(mapping["sf_id_table"])
                self.models[mapping["sf_id_table"]] = type(
                    sf_id_model_name, (object,), {}
                )
                sf_id_fields = [
                    Column("id", Integer(), primary_key=True, autoincrement=True),
                    Column("sf_id", Unicode(24)),
                ]
                id_t = Table(mapping["sf_id_table"], self.metadata, *sf_id_fields)
                mapper(self.models[mapping["sf_id_table"]], id_t)

        mapper(self.models[mapping["table"]], t, **mapper_kwargs)

    def _fields_for_mapping(self, mapping):
        fields = []
        for sf_field, db_field in mapping.get("fields", {}).items():
            fields.append({"sf": sf_field, "db": db_field})
        for sf_field, lookup in mapping.get("lookups", {}).items():
            fields.append(
                {"sf": sf_field, "db": get_lookup_key_field(lookup, sf_field)}
            )
        for sf_field, db_field in mapping.get("relative_date", {}).items():
            fields.append({"sf": sf_field, "db": db_field, "relative_date": True})        
        return fields

class DeleteData(BaseSalesforceApiTask, BulkJobTaskMixin):

    task_options = {
        "objects": {
            "description": "A list of objects to delete records from in order of deletion.  If passed via command line, use a comma separated string",
            "required": True,
        },
        "hardDelete": {
            "description": "If True, perform a hard delete, bypassing the recycle bin. Default: False"
        },
    }

    def _init_options(self, kwargs):
        super(DeleteData, self)._init_options(kwargs)

        # Split and trim objects string into a list if not already a list
        if not isinstance(self.options["objects"], list):
            self.options["objects"] = [
                obj.strip() for obj in self.options["objects"].split(",")
            ]

        self.options["hardDelete"] = process_bool_arg(self.options.get("hardDelete"))

    def _run_task(self):
        for obj in self.options["objects"]:
            self.logger.info("Deleting all {} records".format(obj))
            delete_job = self._create_job(obj)
            if delete_job is not None:
                self._wait_for_job(delete_job)

    def _create_job(self, obj):
        # Query for rows to delete
        delete_rows = self._query_salesforce_for_records_to_delete(obj)
        if not delete_rows:
            self.logger.info("  No {} objects found, skipping delete".format(obj))
            return

        # Upload all the batches
        operation = "hardDelete" if self.options["hardDelete"] else "delete"
        delete_job = self.bulk.create_job(obj, operation)
        self.logger.info("  Deleting {} {} records".format(len(delete_rows), obj))
        batch_num = 1
        for batch in self._upload_batches(delete_job, delete_rows):
            self.logger.info("    Uploaded batch {}".format(batch))
            batch_num += 1
        self.bulk.close_job(delete_job)
        return delete_job

    def _query_salesforce_for_records_to_delete(self, obj):
        # Query for all record ids
        self.logger.info("  Querying for all {} objects".format(obj))
        query_job = self.bulk.create_query_job(obj, contentType="CSV")
        batch = self.bulk.query(query_job, "select Id from {}".format(obj))
        while not self.bulk.is_batch_done(batch, query_job):
            time.sleep(10)
        self.bulk.close_job(query_job)
        delete_rows = []
        for result in self.bulk.get_all_results_for_query_batch(batch, query_job):
            reader = unicodecsv.DictReader(result, encoding="utf-8")
            for row in reader:
                delete_rows.append(row)
        return delete_rows

    def _split_batches(self, data, batch_size):
        """Yield successive n-sized chunks from l."""
        for i in range(0, len(data), batch_size):
            yield data[i : i + batch_size]

    def _upload_batches(self, job, data):
        uri = "{}/job/{}/batch".format(self.bulk.endpoint, job)
        headers = self.bulk.headers({"Content-Type": "text/csv"})
        for batch in self._split_batches(data, 10000):
            rows = ['"Id"']
            rows += ['"{}"'.format(record["Id"]) for record in batch]
            resp = requests.post(uri, data="\n".join(rows), headers=headers)
            content = resp.content
            if resp.status_code >= 400:
                self.bulk.raise_error(content, resp.status_code)

            tree = ET.fromstring(content)
            batch_id = tree.findtext("{%s}id" % self.bulk.jobNS)

            yield batch_id


class LoadData(BulkJobTaskMixin, MappingDatabaseMixin, BaseSalesforceApiTask):

    task_options = {
        "database_url": {
            "description": "The database url to a database containing the test data to load",
            "required": True,
        },
        "mapping": {
            "description": "The path to a yaml file containing mappings of the database fields to Salesforce object fields",
            "required": True,
        },
        "start_step": {
            "description": "If specified, skip steps before this one in the mapping",
            "required": False,
        },
        "sql_path": {
            "description": "If specified, a database will be created from a sql script at the provided path"
        },
        "relative_days_offset": {
            "description": "By default, relative_date fields will use the current datetime.  Use this option to offset the current date by days using either a postive or negative float or integer value.",
        },
    }

    def _init_options(self, kwargs):
        super(LoadData, self)._init_options(kwargs)
        if self.options.get("sql_path"):
            if self.options.get("database_url"):
                raise TaskOptionsError(
                    "The database_url option is set dynamically with the sql_path option.  Please unset the database_url option."
                )
            self.options["sql_path"] = os_friendly_path(self.options["sql_path"])
            if not os.path.isfile(self.options["sql_path"]):
                raise TaskOptionsError(
                    "File {} does not exist".format(self.options["sql_path"])
                )
            self.logger.info("Using in-memory sqlite database")
            self.options["database_url"] = "sqlite://"

        # Prepare the datetime used to calculate relative_date values
        self.relative_date_now = datetime.datetime.now()
        if self.options.get("relative_day_offset"):
            self.relative_date_now += datetime.timedelta(
                days=float(self.options["relative_day_offset"])
            )

    def _run_task(self):
        self._init_mapping()
        self._init_db()

        start_step = self.options.get("start_step")
        started = False
        for name, mapping in self.mappings.items():
            # Skip steps until start_step
            if not started and start_step and name != start_step:
                self.logger.info("Skipping step: {}".format(name))
                continue
            started = True

            self.logger.info("Running Job: {}".format(name))
            result = self._load_mapping(mapping)
            if result != "Completed":
                break

    def _load_mapping(self, mapping):
        """Load data for a single step."""
        mapping["oid_as_pk"] = bool(mapping.get("fields",{}).get("Id"))
        job_id, local_ids_for_batch = self._create_job(mapping)
        result = self._wait_for_job(job_id)
        # We store inserted ids even if some batches failed
        self._store_inserted_ids(mapping, job_id, local_ids_for_batch)
        return result

    def _create_job(self, mapping):
        """Initiate a bulk insert and upload batches to run in parallel."""
        job_id = self.bulk.create_insert_job(mapping["sf_object"], contentType="CSV")
        self.logger.info("  Created bulk job {}".format(job_id))

        # Upload batches
        local_ids_for_batch = {}
        for batch_file, local_ids in self._get_batches(mapping):
            batch_id = self.bulk.post_batch(job_id, batch_file)
            local_ids_for_batch[batch_id] = local_ids
            self.logger.info("    Uploaded batch {}".format(batch_id))

        self.bulk.close_job(job_id)
        return job_id, local_ids_for_batch

    def _get_batches(self, mapping, batch_size=10000):
        """Get data from the local db"""
        action = mapping.get("action", "insert")
        fields = mapping.get("fields", {}).copy()
        lookups = mapping.get("lookups", {})
        relative_date = mapping.get("relative_date", {})
        static = mapping.get("static", {})
        record_type = mapping.get("record_type")

        # Skip Id field on insert
        if action == "insert" and "Id" in fields:
            del fields["Id"]

        # Build the list of fields to import
        columns = []
        columns.extend(fields.keys())
        columns.extend(lookups.keys())
        columns.extend(relative_date.keys())
        columns.extend(static.keys())

        if record_type:
            columns.append("RecordTypeId")
            # default to the profile assigned recordtype if we can't find any
            # query for the RT by developer name
            query = (
                "SELECT Id FROM RecordType WHERE SObjectType='{0}'"
                "AND DeveloperName = '{1}' LIMIT 1"
            )
            record_type_id = self.sf.query(
                query.format(mapping.get("sf_object"), record_type)
            )["records"][0]["Id"]

        query = self._query_db(mapping)

        total_rows = 0
        batch_num = 1

        def start_batch():
            batch_file = io.BytesIO()
            writer = unicodecsv.writer(batch_file)
            writer.writerow(columns)
            batch_ids = []
            return batch_file, writer, batch_ids

        batch_file, writer, batch_ids = start_batch()
        for row in query.yield_per(batch_size):
            total_rows += 1

            # Add static values to row
            pkey = row[0]
            row = list(row[1:]) + list(static.values())
            if record_type:
                row.append(record_type_id)

            writer.writerow([self._convert(value) for value in row])
            batch_ids.append(pkey)

            # Yield and start a new file every [batch_size] rows
            if not total_rows % batch_size:
                batch_file.seek(0)
                self.logger.info("    Processing batch {}".format(batch_num))
                yield batch_file, batch_ids
                batch_file, writer, batch_ids = start_batch()
                batch_num += 1

        # Yield result file for final batch
        if batch_ids:
            batch_file.seek(0)
            yield batch_file, batch_ids

        self.logger.info(
            "  Prepared {} rows for import to {}".format(
                total_rows, mapping["sf_object"]
            )
        )

    def _query_db(self, mapping):
        """Build a query to retrieve data from the local db.

        Includes columns from the mapping
        as well as joining to the id tables to get real SF ids
        for lookups.
        """
        model = self.models[mapping["table"]]
        table = self.metadata.tables[mapping["table"]]

        # Use primary key instead of the field mapped to SF Id
        fields = mapping.get("fields",{}).copy()
        if mapping["oid_as_pk"]:
            del fields["Id"]
        id_column = table.primary_key.columns.keys()[0]
        columns = [getattr(model, id_column)]

        for f in fields.values():
            columns.append(table.columns[f])
        lookups = mapping.get("lookups", {}).copy()
        for lookup in lookups.values():
            lookup["aliased_table"] = aliased(
                self.metadata.tables["{}_sf_ids".format(lookup["table"])]
            )
            columns.append(lookup["aliased_table"].columns.sf_id)
        for f in mapping.get("relative_date", {}).values():
            columns.append(table.columns[f])

        query = self.session.query(*columns)
        if "record_type" in mapping and hasattr(model, "record_type"):
            query = query.filter(model.record_type == mapping["record_type"])
        if "filters" in mapping:
            filter_args = []
            for f in mapping["filters"]:
                filter_args.append(text(f))
            query = query.filter(*filter_args)
        for sf_field, lookup in lookups.items():
            # Outer join with lookup ids table:
            # returns main obj even if lookup is null
            key_field = get_lookup_key_field(lookup, sf_field)
            value_column = getattr(model, key_field)
            query = query.outerjoin(
                lookup["aliased_table"],
                lookup["aliased_table"].columns.id == value_column,
            )
            # Order by foreign key to minimize lock contention
            # by trying to keep lookup targets in the same batch
            lookup_column = getattr(model, key_field)
            query = query.order_by(lookup_column)
        self.logger.info(str(query))
        return query

    def _convert(self, value):
        if value:
            if isinstance(value, datetime.datetime):
                return value.isoformat()
            return value

    def _store_inserted_ids(self, mapping, job_id, local_ids_for_batch):
        """Get the job results and store inserted SF Ids in a new table"""
        id_table_name = self._reset_id_table(mapping)
        conn = self.session.connection()
        for batch_id, local_ids in local_ids_for_batch.items():
            try:
                results_url = "{}/job/{}/batch/{}/result".format(
                    self.bulk.endpoint, job_id, batch_id
                )
                # Download entire result file to a temporary file first
                # to avoid the server dropping connections
                with _download_file(results_url, self.bulk) as f:
                    self.logger.info(
                        "  Downloaded results for batch {}".format(batch_id)
                    )
                    self._store_inserted_ids_for_batch(
                        f, local_ids, id_table_name, conn
                    )
                self.logger.info(
                    "  Updated {} for batch {}".format(id_table_name, batch_id)
                )
            except Exception:  # pragma: nocover
                # If we can't download one result file,
                # don't let that stop us from downloading the others
                self.logger.error(
                    "Could not download batch results: {}".format(batch_id)
                )
                continue
        self.session.commit()

    def _reset_id_table(self, mapping):
        """Create an empty table to hold the inserted SF Ids"""
        if not hasattr(self, "_initialized_id_tables"):
            self._initialized_id_tables = set()
        id_table_name = "{}_sf_ids".format(mapping["table"])
        if id_table_name not in self._initialized_id_tables:
            if id_table_name in self.metadata.tables:
                self.metadata.remove(self.metadata.tables[id_table_name])
            id_table = Table(
                id_table_name,
                self.metadata,
                Column("id", Unicode(255), primary_key=True),
                Column("sf_id", Unicode(18)),
            )
            if id_table.exists():
                id_table.drop()
            id_table.create()
            self._initialized_id_tables.add(id_table_name)
        return id_table_name

    def _store_inserted_ids_for_batch(
        self, result_file, local_ids, id_table_name, conn
    ):
        # Set up a function to generate rows based on this result file
        def produce_csv():
            """Iterate over job results and prepare rows for id table"""
            reader = unicodecsv.reader(result_file)
            next(reader)  # skip header
            i = 0
            for row, local_id in zip(reader, local_ids):
                if row[1] == "true":  # Success
                    sf_id = row[0]
                    yield "{},{}\n".format(local_id, sf_id).encode("utf-8")
                else:
                    self.logger.warning("      Error on row {}: {}".format(i, row[3]))
                i += 1

        # Bulk insert rows into id table
        columns = ("id", "sf_id")
        data_file = IteratorBytesIO(produce_csv())
        self._sql_bulk_insert_from_csv(conn, id_table_name, columns, data_file)

    def _sqlite_load(self):
        conn = self.session.connection()
        cursor = conn.connection.cursor()
        with open(self.options["sql_path"], "r") as f:
            try:
                cursor.executescript(f.read())
            finally:
                cursor.close()
        # self.session.flush()

    def _init_db(self):
        self.models = {}

        # initialize the DB engine
        self.engine = create_engine(self.options["database_url"])

        # initialize session
        self.session = create_session(bind=self.engine, autocommit=False)

        if self.options.get("sql_path"):
            self._sqlite_load()

        # initialize DB metadata
        self.metadata = MetaData()
        self.metadata.bind = self.engine
        self._create_tables()
        # initialize the automap mapping
        self.base = automap_base(bind=self.engine, metadata=self.metadata)
        self.base.prepare(self.engine, reflect=True)

    def _init_mapping(self):
        with open(self.options["mapping"], "r") as f:
            self.mappings = ordered_yaml_load(f)


class QueryData(BulkJobTaskMixin, MappingDatabaseMixin, BaseSalesforceApiTask):
    task_options = {
        "database_url": {
            "description": "A DATABASE_URL where the query output should be written",
            "required": True,
        },
        "mapping": {
            "description": "The path to a yaml file containing mappings of the database fields to Salesforce object fields",
            "required": True,
        },
        "sql_path": {
            "description": "If set, a SQL script will be generated at the path provided "
            + "This is useful for keeping data in the repository and allowing diffs."
        },
        "relative_days_offset": {
            "description": "By default, relative_date fields will use the current datetime.  Use this option to offset the current date by days using either a postive or negative integer value",
        },
    }

    def _init_options(self, kwargs):
        super(QueryData, self)._init_options(kwargs)
        if self.options.get("sql_path"):
            if self.options.get("database_url"):
                raise TaskOptionsError(
                    "The database_url option is set dynamically with the sql_path option.  Please unset the database_url option."
                )
            self.logger.info("Using in-memory sqlite database")
            self.options["database_url"] = "sqlite://"
            self.options["sql_path"] = os_friendly_path(self.options["sql_path"])
        # Prepare the datetime used to calculate relative_date values
        self.relative_date_now = datetime.datetime.now()
        if self.options.get("relative_day_offset"):
            self.relative_date_now += datetime.timedelta(
                days=float(self.options["relative_day_offset"])
            )

    def _run_task(self):
        self._init_mapping()
        self._init_db()

        for mapping in self.mappings.values():
            soql = self._soql_for_mapping(mapping)
            self._run_query(soql, mapping)

        self._drop_sf_id_columns()

        if self.options.get("sql_path"):
            self._sqlite_dump()

    def _init_db(self):
        self.models = {}

        # initialize the DB engine
        self.engine = create_engine(self.options["database_url"])

        # initialize DB metadata
        self.metadata = MetaData()
        self.metadata.bind = self.engine

        # Create the tables
        self._create_tables(create=True)

        # initialize the automap mapping
        self.base = automap_base(bind=self.engine, metadata=self.metadata)
        self.base.prepare(self.engine, reflect=True)

        # initialize session
        self.session = create_session(bind=self.engine, autocommit=False)

    def _init_mapping(self):
        with open(self.options["mapping"], "r") as f:
            self.mappings = ordered_yaml_load(f)

    def _soql_for_mapping(self, mapping):
        sf_object = mapping["sf_object"]
        fields = []
        if not mapping["oid_as_pk"]:
            fields.append("Id")
        fields += [field["sf"] for field in self._fields_for_mapping(mapping)]
        soql = "SELECT {fields} FROM {sf_object}".format(
            **{"fields": ", ".join(fields), "sf_object": sf_object}
        )
        if "record_type" in mapping:
            soql += " WHERE RecordType.DeveloperName = '{}'".format(
                mapping["record_type"]
            )
        return soql

    def _run_query(self, soql, mapping):
        self.logger.info("Creating bulk job for: {sf_object}".format(**mapping))
        job = self.bulk.create_query_job(mapping["sf_object"], contentType="CSV")
        self.logger.info("Job id: {0}".format(job))
        self.logger.info("Submitting query: {}".format(soql))
        batch = self.bulk.query(job, soql)
        self.logger.info("Batch id: {0}".format(batch))
        self.bulk.wait_for_batch(job, batch)
        self.logger.info("Batch {0} finished".format(batch))
        self.bulk.close_job(job)
        self.logger.info("Job {0} closed".format(job))

        conn = self.session.connection()
        for result_file in self._get_results(batch, job):
            self._import_results(mapping, result_file, conn)

    def _get_results(self, batch_id, job_id):
        result_ids = self.bulk.get_query_batch_result_ids(batch_id, job_id=job_id)
        for result_id in result_ids:
            self.logger.info("Result id: {}".format(result_id))
            uri = "{}/job/{}/batch/{}/result/{}".format(
                self.bulk.endpoint, job_id, batch_id, result_id
            )
            with _download_file(uri, self.bulk) as f:
                self.logger.info("Result {} downloaded".format(result_id))
                yield f

    def _import_results(self, mapping, result_file, conn):
        # Map SF field names to local db column names
        sf_header = [
            name.strip('"')
            for name in result_file.readline().strip().decode("utf-8").split(",")
        ]
        columns = []
        lookup_keys = []
        for sf in sf_header:
            if sf == "Records not found for this query":
                return
            if sf:
<<<<<<< HEAD
                column = mapping["fields"].get(sf)
                if not mapping["oid_as_pk"] and sf == "Id":
                    continue
=======
                column = mapping.get("fields",{}).get(sf)
                if mapping["oid_as_pk"] and sf == "Id":
                    column = None
>>>>>>> fb6d0cf8
                if not column:
                    lookup = mapping.get("lookups", {}).get(sf, {})
                    if lookup:
                        lookup_keys.append(sf)
                        column = get_lookup_key_field(lookup, sf)
                if not column:
                    column = mapping.get("relative_date", {}).get(sf)
                if column:
                    columns.append(column)
        if not columns:
            return
        record_type = mapping.get("record_type")
        if record_type:
            columns.append("record_type")

        process_kwargs = {}
        if conn.dialect.name in ("postgresql", "psycopg2"):
            process_kwargs["relative_date_now"] = self.relative_date_now

        processor = log_progress(
            process_incoming_rows(result_file, record_type, **process_kwargs), self.logger
        )
        data_file = IteratorBytesIO(processor)
        if mapping["oid_as_pk"]:
            self._sql_bulk_insert_from_csv(conn, mapping["table"], columns, data_file)
        else:
            # If using the autogenerated id field, split out the CSV file from the Bulk API
            # into two separate files and load into the main table and the sf_id_table
            with tempfile.TemporaryFile("w+b") as f_values:
                with tempfile.TemporaryFile("w+b") as f_ids:
                    data_file_values, data_file_ids = self._split_batch_csv(
                        data_file, f_values, f_ids
                    )
                    self._sql_bulk_insert_from_csv(
                        conn, mapping["table"], columns, data_file_values
                    )
                    self._sql_bulk_insert_from_csv(
                        conn, mapping["sf_id_table"], ["sf_id"], data_file_ids
                    )

        self.session.commit()

        if lookup_keys and not mapping["oid_as_pk"]:
            self._convert_lookups_to_id(mapping, lookup_keys)

    def _get_mapping_for_table(self, table):
        """ Returns the first mapping for a table name """
        for mapping in self.mappings.values():
            if mapping["table"] == table:
                return mapping

    def _split_batch_csv(self, data_file, f_values, f_ids):
        writer_values = unicodecsv.writer(f_values)
        writer_ids = unicodecsv.writer(f_ids)
        for row in unicodecsv.reader(data_file):
            writer_values.writerow(row[1:])
            writer_ids.writerow([row[:1]])
        f_values.seek(0)
        f_ids.seek(0)
        return f_values, f_ids

    def _convert_lookups_to_id(self, mapping, lookup_keys):
        for lookup_key in lookup_keys:
            lookup_dict = mapping["lookups"][lookup_key]
            model = self.models[mapping["table"]]
            lookup_mapping = self._get_mapping_for_table(lookup_dict["table"])
            lookup_model = self.models[lookup_mapping["sf_id_table"]]
            key_field = get_lookup_key_field(lookup_dict, lookup_key)
            key_attr = getattr(model, key_field)
            try:
                self.session.query(model).filter(
                    key_attr.isnot(None), key_attr == lookup_model.sf_id
                ).update({key_attr: lookup_model.id}, synchronize_session=False)
            except NotImplementedError:
                # Some databases such as sqlite don't support multitable update
                mappings = []
                for row, lookup_id in self.session.query(model, lookup_model.id).join(
                    lookup_model, key_attr == lookup_model.sf_id
                ):
                    mappings.append({"id": row.id, key_field: lookup_id})
                self.session.bulk_update_mappings(model, mappings)
        self.session.commit()

<<<<<<< HEAD
=======
    def _create_tables(self):
        for mapping in self.mappings.values():
            self._create_table(mapping)
        self.metadata.create_all()

    def _create_table(self, mapping):
        model_name = "{}Model".format(mapping["table"])
        mapper_kwargs = {}
        table_kwargs = {}
        self.models[mapping["table"]] = type(model_name, (object,), {})

        # Provide support for legacy mappings which used the OID as the pk but
        # default to using an autoincrementing int pk and a separate sf_id column
        fields = []
        mapping["oid_as_pk"] = bool(mapping.get("fields",{}).get("Id"))
        if mapping["oid_as_pk"]:
            fields.append(Column("Id", Unicode(255), primary_key=True))
        else:
            fields.append(Column("id", Integer(), primary_key=True, autoincrement=True))
        for field in self._fields_for_mapping(mapping):
            if mapping["oid_as_pk"] and field["sf"] == "Id":
                continue
            fields.append(Column(field["db"], Unicode(255)))
        if "record_type" in mapping:
            fields.append(Column("record_type", Unicode(255)))
        t = Table(mapping["table"], self.metadata, *fields, **table_kwargs)
        if t.exists():
            raise BulkDataException("Table already exists: {}".format(mapping["table"]))

        if not mapping["oid_as_pk"]:
            mapping["sf_id_table"] = mapping["table"] + "_sf_id"
            # If multiple mappings point to the same table, don't recreate the table
            if mapping["sf_id_table"] not in self.models:
                sf_id_model_name = "{}Model".format(mapping["sf_id_table"])
                self.models[mapping["sf_id_table"]] = type(
                    sf_id_model_name, (object,), {}
                )
                sf_id_fields = [
                    Column("id", Integer(), primary_key=True, autoincrement=True),
                    Column("sf_id", Unicode(24)),
                ]
                id_t = Table(mapping["sf_id_table"], self.metadata, *sf_id_fields)
                mapper(self.models[mapping["sf_id_table"]], id_t)

        mapper(self.models[mapping["table"]], t, **mapper_kwargs)

    def _fields_for_mapping(self, mapping):
        fields = []
        for sf_field, db_field in mapping.get("fields", {}).items():
            fields.append({"sf": sf_field, "db": db_field})
        for sf_field, lookup in mapping.get("lookups", {}).items():
            fields.append(
                {"sf": sf_field, "db": get_lookup_key_field(lookup, sf_field)}
            )
        return fields

>>>>>>> fb6d0cf8
    def _drop_sf_id_columns(self):
        for mapping in self.mappings.values():
            if mapping.get("oid_as_pk"):
                continue
            self.metadata.tables[mapping["sf_id_table"]].drop()

    def _sqlite_dump(self):
        path = self.options["sql_path"]
        if os.path.exists(path):
            os.remove(path)
        with open(path, "w") as f:
            for line in self.session.connection().connection.iterdump():
                f.write(line + "\n")


@contextmanager
def _download_file(uri, bulk_api):
    """Download the bulk API result file for a single batch"""
    resp = requests.get(uri, headers=bulk_api.headers(), stream=True)
    with tempfile.TemporaryFile("w+b") as f:
        for chunk in resp.iter_content(chunk_size=None):
            f.write(chunk)
        f.seek(0)
        yield f

isoformat_regex = r'"2[0-9]{3}-[0-9]{2}-[0-9]{2}T[0-9]{2}:[0-9]{2}:[0-9]{2}.[0-9]{3}Z"'
def process_incoming_rows(f, record_type=None, relative_date_now=None):
    if record_type and not isinstance(record_type, bytes):
        record_type = record_type.encode("utf-8")
    for line in f:
        if record_type:
            line = line.rstrip() + b"," + record_type + b"\n"
        if relative_date_now:
            line = line.decode("utf8")
            for isoformat in re.findall(isoformat_regex, line):
                dt = datetime.datetime.fromisoformat(isoformat[1:-2])
                relative = int((dt - relative_date_now).total_seconds())
                relative = '"{}"'.format(relative)
                line = line.replace(isoformat, relative)
            line = line.encode("utf8")
        yield line

def get_lookup_key_field(lookup, sf_field):
    return lookup.get("key_field", convert_to_snake_case(sf_field))<|MERGE_RESOLUTION|>--- conflicted
+++ resolved
@@ -144,6 +144,7 @@
                 conn.execute(table.insert().values(rows))
         self.session.flush()
 
+
 class MappingDatabaseMixin(object):
     def _create_tables(self, create=False):
         for mapping in self.mappings.values():
@@ -161,18 +162,18 @@
         # default to using an autoincrementing int pk and a separate sf_id column
 
         fields = []
-        mapping["oid_as_pk"] = bool(mapping["fields"].get("Id"))
+        mapping["oid_as_pk"] = bool(mapping.get("fields", {}).get("Id"))
         if mapping["oid_as_pk"]:
             fields.append(Column("Id", Unicode(255), primary_key=True))
         else:
-            fields.append(
-                Column("id", Integer(), primary_key=True, autoincrement=True)
-            )
+            fields.append(Column("id", Integer(), primary_key=True, autoincrement=True))
         for field in self._fields_for_mapping(mapping):
             if mapping["oid_as_pk"] and field["sf"] == "Id":
                 continue
             if field.get("relative_date"):
-                fields.append(Column(field["db"], RelativeDateType(self.relative_date_now)))
+                fields.append(
+                    Column(field["db"], RelativeDateType(self.relative_date_now))
+                )
             else:
                 fields.append(Column(field["db"], Unicode(255)))
         if "record_type" in mapping:
@@ -207,8 +208,9 @@
                 {"sf": sf_field, "db": get_lookup_key_field(lookup, sf_field)}
             )
         for sf_field, db_field in mapping.get("relative_date", {}).items():
-            fields.append({"sf": sf_field, "db": db_field, "relative_date": True})        
+            fields.append({"sf": sf_field, "db": db_field, "relative_date": True})
         return fields
+
 
 class DeleteData(BaseSalesforceApiTask, BulkJobTaskMixin):
 
@@ -314,7 +316,7 @@
             "description": "If specified, a database will be created from a sql script at the provided path"
         },
         "relative_days_offset": {
-            "description": "By default, relative_date fields will use the current datetime.  Use this option to offset the current date by days using either a postive or negative float or integer value.",
+            "description": "By default, relative_date fields will use the current datetime.  Use this option to offset the current date by days using either a postive or negative float or integer value."
         },
     }
 
@@ -360,7 +362,7 @@
 
     def _load_mapping(self, mapping):
         """Load data for a single step."""
-        mapping["oid_as_pk"] = bool(mapping.get("fields",{}).get("Id"))
+        mapping["oid_as_pk"] = bool(mapping.get("fields", {}).get("Id"))
         job_id, local_ids_for_batch = self._create_job(mapping)
         result = self._wait_for_job(job_id)
         # We store inserted ids even if some batches failed
@@ -469,7 +471,7 @@
         table = self.metadata.tables[mapping["table"]]
 
         # Use primary key instead of the field mapped to SF Id
-        fields = mapping.get("fields",{}).copy()
+        fields = mapping.get("fields", {}).copy()
         if mapping["oid_as_pk"]:
             del fields["Id"]
         id_column = table.primary_key.columns.keys()[0]
@@ -638,7 +640,7 @@
             + "This is useful for keeping data in the repository and allowing diffs."
         },
         "relative_days_offset": {
-            "description": "By default, relative_date fields will use the current datetime.  Use this option to offset the current date by days using either a postive or negative integer value",
+            "description": "By default, relative_date fields will use the current datetime.  Use this option to offset the current date by days using either a postive or negative integer value"
         },
     }
 
@@ -750,15 +752,9 @@
             if sf == "Records not found for this query":
                 return
             if sf:
-<<<<<<< HEAD
-                column = mapping["fields"].get(sf)
+                column = mapping.get("fields", {}).get(sf)
                 if not mapping["oid_as_pk"] and sf == "Id":
                     continue
-=======
-                column = mapping.get("fields",{}).get(sf)
-                if mapping["oid_as_pk"] and sf == "Id":
-                    column = None
->>>>>>> fb6d0cf8
                 if not column:
                     lookup = mapping.get("lookups", {}).get(sf, {})
                     if lookup:
@@ -779,7 +775,8 @@
             process_kwargs["relative_date_now"] = self.relative_date_now
 
         processor = log_progress(
-            process_incoming_rows(result_file, record_type, **process_kwargs), self.logger
+            process_incoming_rows(result_file, record_type, **process_kwargs),
+            self.logger,
         )
         data_file = IteratorBytesIO(processor)
         if mapping["oid_as_pk"]:
@@ -842,65 +839,6 @@
                 self.session.bulk_update_mappings(model, mappings)
         self.session.commit()
 
-<<<<<<< HEAD
-=======
-    def _create_tables(self):
-        for mapping in self.mappings.values():
-            self._create_table(mapping)
-        self.metadata.create_all()
-
-    def _create_table(self, mapping):
-        model_name = "{}Model".format(mapping["table"])
-        mapper_kwargs = {}
-        table_kwargs = {}
-        self.models[mapping["table"]] = type(model_name, (object,), {})
-
-        # Provide support for legacy mappings which used the OID as the pk but
-        # default to using an autoincrementing int pk and a separate sf_id column
-        fields = []
-        mapping["oid_as_pk"] = bool(mapping.get("fields",{}).get("Id"))
-        if mapping["oid_as_pk"]:
-            fields.append(Column("Id", Unicode(255), primary_key=True))
-        else:
-            fields.append(Column("id", Integer(), primary_key=True, autoincrement=True))
-        for field in self._fields_for_mapping(mapping):
-            if mapping["oid_as_pk"] and field["sf"] == "Id":
-                continue
-            fields.append(Column(field["db"], Unicode(255)))
-        if "record_type" in mapping:
-            fields.append(Column("record_type", Unicode(255)))
-        t = Table(mapping["table"], self.metadata, *fields, **table_kwargs)
-        if t.exists():
-            raise BulkDataException("Table already exists: {}".format(mapping["table"]))
-
-        if not mapping["oid_as_pk"]:
-            mapping["sf_id_table"] = mapping["table"] + "_sf_id"
-            # If multiple mappings point to the same table, don't recreate the table
-            if mapping["sf_id_table"] not in self.models:
-                sf_id_model_name = "{}Model".format(mapping["sf_id_table"])
-                self.models[mapping["sf_id_table"]] = type(
-                    sf_id_model_name, (object,), {}
-                )
-                sf_id_fields = [
-                    Column("id", Integer(), primary_key=True, autoincrement=True),
-                    Column("sf_id", Unicode(24)),
-                ]
-                id_t = Table(mapping["sf_id_table"], self.metadata, *sf_id_fields)
-                mapper(self.models[mapping["sf_id_table"]], id_t)
-
-        mapper(self.models[mapping["table"]], t, **mapper_kwargs)
-
-    def _fields_for_mapping(self, mapping):
-        fields = []
-        for sf_field, db_field in mapping.get("fields", {}).items():
-            fields.append({"sf": sf_field, "db": db_field})
-        for sf_field, lookup in mapping.get("lookups", {}).items():
-            fields.append(
-                {"sf": sf_field, "db": get_lookup_key_field(lookup, sf_field)}
-            )
-        return fields
-
->>>>>>> fb6d0cf8
     def _drop_sf_id_columns(self):
         for mapping in self.mappings.values():
             if mapping.get("oid_as_pk"):
@@ -926,7 +864,10 @@
         f.seek(0)
         yield f
 
+
 isoformat_regex = r'"2[0-9]{3}-[0-9]{2}-[0-9]{2}T[0-9]{2}:[0-9]{2}:[0-9]{2}.[0-9]{3}Z"'
+
+
 def process_incoming_rows(f, record_type=None, relative_date_now=None):
     if record_type and not isinstance(record_type, bytes):
         record_type = record_type.encode("utf-8")
@@ -943,5 +884,6 @@
             line = line.encode("utf8")
         yield line
 
+
 def get_lookup_key_field(lookup, sf_field):
     return lookup.get("key_field", convert_to_snake_case(sf_field))