--- conflicted
+++ resolved
@@ -7,15 +7,11 @@
 
 from cumulusci.core.exceptions import TaskOptionsError
 from cumulusci.core.tasks import BaseTask
-<<<<<<< HEAD
-=======
-from cumulusci.core.utils import process_bool_arg, process_list_arg
->>>>>>> 91fd8913
 from cumulusci.utils import download_extract_zip, find_replace, find_replace_regex
 from cumulusci.utils.options import (
+    CCIOptions,
+    DirectoryPath,
     Field,
-    DirectoryPath,
-    CCIOptions,
     ListOfStringsOption,
 )
 
