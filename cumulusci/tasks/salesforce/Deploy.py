--- conflicted
+++ resolved
@@ -56,16 +56,13 @@
         "transforms": {
             "description": "Apply source transforms before deploying. See the CumulusCI documentation for details on how to specify transforms."
         },
-<<<<<<< HEAD
+        "rest_deploy": {"description": "If True, deploy metadata using REST API"},
         "junit_output": {
             "description": "XML test result output filename. Defaults to test_results.xml."
         },
         "json_output": {
             "description": "JSON test result output filename. Defaults to test_results.json."
         },
-=======
-        "rest_deploy": {"description": "If True, deploy metadata using REST API"},
->>>>>>> ebf35968
     }
 
     namespaces = {"sf": "http://soap.sforce.com/2006/04/metadata"}
