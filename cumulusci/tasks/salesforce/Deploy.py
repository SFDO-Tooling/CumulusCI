--- conflicted
+++ resolved
@@ -59,16 +59,10 @@
         "transforms": {
             "description": "Apply source transforms before deploying. See the CumulusCI documentation for details on how to specify transforms."
         },
-<<<<<<< HEAD
-        "rest_deploy": {
-            "description": "If True, deploy metadata using REST API"
-        }
-=======
         "rest_deploy": {"description": "If True, deploy metadata using REST API"},
         "clean_invalid_ref": {
             "description": "If specified, all profiles and permission sets are cleaned of invalid references before deployment."
         },
->>>>>>> 7a5ce956
     }
 
     namespaces = {"sf": "http://soap.sforce.com/2006/04/metadata"}
