# ORDER MATTERS!

# inherit from BaseTask
from cumulusci.tasks.salesforce.BaseSalesforceTask import BaseSalesforceTask

# inherit from BaseSalesforceTask
from cumulusci.tasks.salesforce.BaseSalesforceApiTask import BaseSalesforceApiTask
from cumulusci.tasks.salesforce.BaseSalesforceMetadataApiTask import (
    BaseSalesforceMetadataApiTask,
)

# inherit from BaseSalesforceApiTask
from cumulusci.tasks.salesforce.PackageUpload import PackageUpload
from cumulusci.tasks.salesforce.SOQLQuery import SOQLQuery
from cumulusci.tasks.salesforce.CreateCommunity import CreateCommunity
<<<<<<< HEAD
from cumulusci.tasks.salesforce.ListCommunityTemplates import ListCommunityTemplates
=======
from cumulusci.tasks.salesforce.PublishCommunity import PublishCommunity
>>>>>>> 393b33c9

# inherit from BaseSalesforceMetadataApiTask
from cumulusci.tasks.salesforce.BaseRetrieveMetadata import BaseRetrieveMetadata
from cumulusci.tasks.salesforce.Deploy import Deploy
from cumulusci.tasks.salesforce.GetInstalledPackages import GetInstalledPackages
from cumulusci.tasks.salesforce.UpdateDependencies import UpdateDependencies

# inherit from BaseSalesforceApiTask and use Deploy
from cumulusci.tasks.salesforce.EnsureRecordTypes import EnsureRecordTypes

# inherit from BaseRetrieveMetadata
from cumulusci.tasks.salesforce.RetrievePackaged import RetrievePackaged
from cumulusci.tasks.salesforce.RetrieveReportsAndDashboards import (
    RetrieveReportsAndDashboards,
)
from cumulusci.tasks.salesforce.RetrieveUnpackaged import RetrieveUnpackaged

# inherit from Deploy
from cumulusci.tasks.salesforce.BaseUninstallMetadata import BaseUninstallMetadata
from cumulusci.tasks.salesforce.CreatePackage import CreatePackage
from cumulusci.tasks.salesforce.DeployBundles import DeployBundles
from cumulusci.tasks.salesforce.InstallPackageVersion import InstallPackageVersion
from cumulusci.tasks.salesforce.UninstallPackage import UninstallPackage
from cumulusci.tasks.salesforce.UpdateAdminProfile import UpdateAdminProfile

# inherit from BaseUninstallMetadata
from cumulusci.tasks.salesforce.UninstallLocal import UninstallLocal

# inherit from UninstallLocal
from cumulusci.tasks.salesforce.UninstallLocalBundles import UninstallLocalBundles
from cumulusci.tasks.salesforce.UninstallPackaged import UninstallPackaged

# inherit from UninstallLocalBundles
from cumulusci.tasks.salesforce.UninstallLocalNamespacedBundles import (
    UninstallLocalNamespacedBundles,
)

# inherit from UninstallPackaged
from cumulusci.tasks.salesforce.UninstallPackagedIncremental import (
    UninstallPackagedIncremental,
)

# flake 8 hacks to prevent pre commit rejection
flake8Hack = (
    BaseSalesforceTask,
    BaseSalesforceApiTask,
    BaseSalesforceMetadataApiTask,
    PackageUpload,
    SOQLQuery,
    CreateCommunity,
<<<<<<< HEAD
    ListCommunityTemplates,
=======
    PublishCommunity,
>>>>>>> 393b33c9
    BaseRetrieveMetadata,
    Deploy,
    GetInstalledPackages,
    UpdateDependencies,
    EnsureRecordTypes,
    RetrievePackaged,
    RetrieveReportsAndDashboards,
    RetrieveUnpackaged,
    BaseUninstallMetadata,
    CreatePackage,
    DeployBundles,
    InstallPackageVersion,
    UninstallPackage,
    UpdateAdminProfile,
    UninstallLocal,
    UninstallLocalBundles,
    UninstallPackaged,
    UninstallLocalNamespacedBundles,
    UninstallPackagedIncremental,
)<|MERGE_RESOLUTION|>--- conflicted
+++ resolved
@@ -13,11 +13,8 @@
 from cumulusci.tasks.salesforce.PackageUpload import PackageUpload
 from cumulusci.tasks.salesforce.SOQLQuery import SOQLQuery
 from cumulusci.tasks.salesforce.CreateCommunity import CreateCommunity
-<<<<<<< HEAD
 from cumulusci.tasks.salesforce.ListCommunityTemplates import ListCommunityTemplates
-=======
 from cumulusci.tasks.salesforce.PublishCommunity import PublishCommunity
->>>>>>> 393b33c9
 
 # inherit from BaseSalesforceMetadataApiTask
 from cumulusci.tasks.salesforce.BaseRetrieveMetadata import BaseRetrieveMetadata
@@ -68,11 +65,8 @@
     PackageUpload,
     SOQLQuery,
     CreateCommunity,
-<<<<<<< HEAD
     ListCommunityTemplates,
-=======
     PublishCommunity,
->>>>>>> 393b33c9
     BaseRetrieveMetadata,
     Deploy,
     GetInstalledPackages,
