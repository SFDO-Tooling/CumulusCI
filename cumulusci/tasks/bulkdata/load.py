from collections import defaultdict
import datetime
from unittest.mock import MagicMock
from typing import Union
import tempfile
from pathlib import Path
from contextlib import contextmanager

from sqlalchemy import Column, MetaData, Table, Unicode, create_engine, text, func
from sqlalchemy.orm import aliased, Session
from sqlalchemy.ext.automap import automap_base

from cumulusci.core.exceptions import BulkDataException, TaskOptionsError
from cumulusci.core.utils import process_bool_arg
from cumulusci.tasks.bulkdata.utils import SqlAlchemyMixin, RowErrorChecker
from cumulusci.tasks.bulkdata.step import (
    DataOperationStatus,
    DataOperationType,
    DataOperationJobResult,
    get_dml_operation,
)
from cumulusci.tasks.salesforce import BaseSalesforceApiTask
from cumulusci.utils import os_friendly_path

from cumulusci.tasks.bulkdata.mapping_parser import (
    parse_from_yaml,
    validate_and_inject_mapping,
    MappingStep,
    MappingLookup,
)
from cumulusci.utils.backports.py36 import nullcontext


class LoadData(SqlAlchemyMixin, BaseSalesforceApiTask):
    """Perform Bulk API operations to load data defined by a mapping from a local store into an org."""

    task_options = {
        "database_url": {
            "description": "The database url to a database containing the test data to load"
        },
        "mapping": {
            "description": "The path to a yaml file containing mappings of the database fields to Salesforce object fields",
            "required": True,
        },
        "start_step": {
            "description": "If specified, skip steps before this one in the mapping",
            "required": False,
        },
        "sql_path": {
            "description": "If specified, a database will be created from an SQL script at the provided path"
        },
        "ignore_row_errors": {
            "description": "If True, allow the load to continue even if individual rows fail to load."
        },
        "reset_oids": {
            "description": "If True (the default), and the _sf_ids tables exist, reset them before continuing.",
            "required": False,
        },
        "bulk_mode": {
            "description": "Set to Serial to force serial mode on all jobs. Parallel is the default."
        },
        "inject_namespaces": {
            "description": "If True, the package namespace prefix will be automatically added to objects "
            "and fields for which it is present in the org. Defaults to True."
        },
        "drop_missing_schema": {
            "description": "Set to True to skip any missing objects or fields instead of stopping with an error."
        },
    }
    row_warning_limit = 10

    def _init_options(self, kwargs):
        super(LoadData, self)._init_options(kwargs)

        self.options["ignore_row_errors"] = process_bool_arg(
            self.options.get("ignore_row_errors", False)
        )
        if self.options.get("database_url"):
            # prefer database_url if it's set
            self.options["sql_path"] = None
        elif self.options.get("sql_path"):
            self.options["sql_path"] = os_friendly_path(self.options["sql_path"])
            self.options["database_url"] = None
        else:
            raise TaskOptionsError(
                "You must set either the database_url or sql_path option."
            )
        self.reset_oids = self.options.get("reset_oids", True)
        self.bulk_mode = (
            self.options.get("bulk_mode") and self.options.get("bulk_mode").title()
        )
        if self.bulk_mode and self.bulk_mode not in ["Serial", "Parallel"]:
            raise TaskOptionsError("bulk_mode must be either Serial or Parallel")

        self.options["inject_namespaces"] = process_bool_arg(
            self.options.get("inject_namespaces", True)
        )
        self.options["drop_missing_schema"] = process_bool_arg(
            self.options.get("drop_missing_schema", False)
        )

    def _run_task(self):
        self._init_mapping()
        with self._init_db():
            self._expand_mapping()

            start_step = self.options.get("start_step")
            started = False
            for name, mapping in self.mapping.items():
                # Skip steps until start_step
                if not started and start_step and name != start_step:
                    self.logger.info(f"Skipping step: {name}")
                    continue

                started = True

                self.logger.info(f"Running step: {name}")
                result = self._execute_step(mapping)
                if result.status is DataOperationStatus.JOB_FAILURE:
                    raise BulkDataException(
                        f"Step {name} did not complete successfully: {','.join(result.job_errors)}"
                    )

                if name in self.after_steps:
                    for after_name, after_step in self.after_steps[name].items():
                        self.logger.info(f"Running post-load step: {after_name}")
                        result = self._execute_step(after_step)
                        if result.status is DataOperationStatus.JOB_FAILURE:
                            raise BulkDataException(
                                f"Step {after_name} did not complete successfully: {','.join(result.job_errors)}"
                            )

    def _execute_step(
        self, mapping: MappingStep
    ) -> Union[DataOperationJobResult, MagicMock]:
        """Load data for a single step."""

        if "RecordTypeId" in mapping.fields:
            conn = self.session.connection()
            self._load_record_types([mapping.sf_object], conn)
            self.session.commit()

        local_ids = []
        query = self._query_db(mapping)
        bulk_mode = mapping.bulk_mode or self.bulk_mode or "Parallel"
        step = get_dml_operation(
            sobject=mapping.sf_object,
            operation=mapping.action,
            api_options={"batch_size": mapping.batch_size, "bulk_mode": bulk_mode},
            context=self,
            fields=self._get_columns(mapping),
            api=mapping.api,
            volume=query.count(),
        )

        with tempfile.TemporaryFile(mode="w+t") as local_ids:
            step.start()
            step.load_records(self._stream_queried_data(mapping, local_ids, query))
            step.end()

            if step.job_result.status is not DataOperationStatus.JOB_FAILURE:
                local_ids.seek(0)
                self._process_job_results(mapping, step, local_ids)

            return step.job_result

    def _stream_queried_data(self, mapping, local_ids, query):
        """Get data from the local db"""

        statics = self._get_statics(mapping)

        total_rows = 0

        for row in query.yield_per(10000):
            total_rows += 1
            # Add static values to row
            pkey = row[0]
            row = list(row[1:]) + statics
            row = [self._convert(value) for value in row]
            if mapping.action is DataOperationType.UPDATE:
                if len(row) > 1 and all([f is None for f in row[1:]]):
                    # Skip update rows that contain no values
                    total_rows -= 1
                    continue

            local_ids.write(str(pkey) + "\n")
            yield row

        self.logger.info(
            f"Prepared {total_rows} rows for {mapping['action']} to {mapping['sf_object']}."
        )

    def _get_columns(self, mapping):
        """Build a flat list of columns for the given mapping,
        including fields, lookups, and statics."""
        lookups = mapping.lookups

        # Build the list of fields to import
        columns = []
        columns.extend(mapping.fields.keys())
        # Don't include lookups with an `after:` spec (dependent lookups)
        columns.extend([f for f in lookups if not lookups[f].after])
        columns.extend(mapping.static.keys())
        # If we're using Record Type mapping, `RecordTypeId` goes at the end.
        if "RecordTypeId" in columns:
            columns.remove("RecordTypeId")
        if "RecordType" in columns:
            columns.remove("RecordType")

        if mapping.action is DataOperationType.INSERT and "Id" in columns:
            columns.remove("Id")
        if mapping.record_type or "RecordTypeId" in mapping.fields:
            columns.append("RecordTypeId")

        return columns

    def _load_record_types(self, sobjects, conn):
        """Persist record types for the given sObjects into the database."""
        for sobject in sobjects:
            table_name = sobject + "_rt_target_mapping"
            self._extract_record_types(sobject, table_name, conn)

    def _get_statics(self, mapping):
        """Return the static values (not column names) to be appended to
        records for this mapping."""
        statics = list(mapping.static.values())
        if mapping.record_type:
            query = (
                f"SELECT Id FROM RecordType WHERE SObjectType='{mapping.sf_object}'"
                f"AND DeveloperName = '{mapping.record_type}' LIMIT 1"
            )
            records = self.sf.query(query)["records"]
            if records:
                record_type_id = records[0]["Id"]
            else:
                raise BulkDataException(f"Cannot find RecordType with query `{query}`")
            statics.append(record_type_id)

        return statics

    def _query_db(self, mapping):
        """Build a query to retrieve data from the local db.

        Includes columns from the mapping
        as well as joining to the id tables to get real SF ids
        for lookups.
        """
        model = self.models[mapping.table]

        id_column = model.__table__.primary_key.columns.keys()[0]
        columns = [getattr(model, id_column)]

        for name, f in mapping.fields.items():
            if name not in ("Id", "RecordTypeId", "RecordType"):
                columns.append(model.__table__.columns[f])

        lookups = {
            lookup_field: lookup
            for lookup_field, lookup in mapping.lookups.items()
            if not lookup.after
        }

        for lookup in lookups.values():
            lookup.aliased_table = aliased(
                self.metadata.tables[f"{lookup.table}_sf_ids"]
            )
            columns.append(lookup.aliased_table.columns.sf_id)

        if "RecordTypeId" in mapping.fields:
            rt_dest_table = self.metadata.tables[
                mapping.get_destination_record_type_table()
            ]
            columns.append(rt_dest_table.columns.record_type_id)

        query = self.session.query(*columns)
        if mapping.record_type and hasattr(model, "record_type"):
            query = query.filter(model.record_type == mapping.record_type)
        if mapping.filters:
            filter_args = []
            for f in mapping.filters:
                filter_args.append(text(f))
            query = query.filter(*filter_args)

        if "RecordTypeId" in mapping.fields:
            rt_source_table = self.metadata.tables[
                mapping.get_source_record_type_table()
            ]
            rt_dest_table = self.metadata.tables[
                mapping.get_destination_record_type_table()
            ]
            query = query.outerjoin(
                rt_source_table,
                rt_source_table.columns.record_type_id
                == getattr(model, mapping.fields["RecordTypeId"]),
            )
            query = query.outerjoin(
                rt_dest_table,
                rt_dest_table.columns.developer_name
                == rt_source_table.columns.developer_name,
            )

        for sf_field, lookup in lookups.items():
            # Outer join with lookup ids table:
            # returns main obj even if lookup is null
            key_field = lookup.get_lookup_key_field(model)
            value_column = getattr(model, key_field)
            query = query.outerjoin(
                lookup.aliased_table,
                lookup.aliased_table.columns.id == value_column,
            )
            # Order by foreign key to minimize lock contention
            # by trying to keep lookup targets in the same batch
            lookup_column = getattr(model, key_field)
            query = query.order_by(lookup_column)

        # Filter out non-person account Contact records.
        # Contact records for person accounts were already created by the system.
        if mapping.sf_object == "Contact" and self._can_load_person_accounts(mapping):
            query = self._filter_out_person_account_records(query, model)

        return query

    def _convert(self, value):
        """If value is a date, return its ISO8601 representation, otherwise return value."""
        if value:
            if isinstance(value, datetime.datetime):
                return value.isoformat()
            return value

    def _process_job_results(self, mapping, step, local_ids):
        """Get the job results and process the results. If we're raising for
        row-level errors, do so; if we're inserting, store the new Ids."""
        if mapping.action is DataOperationType.INSERT:
            id_table_name = self._initialize_id_table(mapping, self.reset_oids)
            conn = self.session.connection()

        results_generator = self._generate_results_id_map(step, local_ids)

        # If we know we have no successful inserts, don't attempt to persist Ids.
        # Do, however, drain the generator to get error-checking behavior.
        if mapping.action is DataOperationType.INSERT and (
            step.job_result.records_processed - step.job_result.total_row_errors
        ):
            self._sql_bulk_insert_from_records(
                connection=conn,
                table=id_table_name,
                columns=("id", "sf_id"),
                record_iterable=results_generator,
            )
        else:
            for r in results_generator:
                pass  # Drain generator to validate results

        # Contact records for Person Accounts are inserted during an Account
        # sf_object step.  Insert records into the Contact ID table for
        # person account Contact records so lookups to
        # person account Contact records get populated downstream as expected.
        if (
            mapping.action is DataOperationType.INSERT
            and mapping.sf_object == "Contact"
            and self._can_load_person_accounts(mapping)
        ):
            account_id_lookup = mapping.lookups.get("AccountId")
            if account_id_lookup:
                self._sql_bulk_insert_from_records(
                    connection=conn,
                    table=id_table_name,
                    columns=("id", "sf_id"),
                    record_iterable=self._generate_contact_id_map_for_person_accounts(
                        mapping, account_id_lookup, conn
                    ),
                )

        if mapping.action is DataOperationType.INSERT:
            self.session.commit()

    def _generate_results_id_map(self, step, local_ids):
        """Consume results from load and prepare rows for id table.
        Raise BulkDataException on row errors if configured to do so."""
        error_checker = RowErrorChecker(
            self.logger, self.options["ignore_row_errors"], self.row_warning_limit
        )
        local_ids = (lid.strip("\n") for lid in local_ids)
        for result, local_id in zip(step.get_results(), local_ids):
            if result.success:
                yield (local_id, result.id)
            else:
                error_checker.check_for_row_error(result, local_id)

    def _initialize_id_table(self, mapping, should_reset_table):
        """initalize or find table to hold the inserted SF Ids

        The table has a name like xxx_sf_ids and has just two columns, id and sf_id.

        If the table already exists, should_reset_table determines whether to
        drop and recreate it or not.
        """
        id_table_name = f"{mapping['table']}_sf_ids"

        already_exists = id_table_name in self.metadata.tables

        if already_exists and not should_reset_table:
            return id_table_name

        if not hasattr(self, "_initialized_id_tables"):
            self._initialized_id_tables = set()
        if id_table_name not in self._initialized_id_tables:
            if already_exists:
                self.metadata.remove(self.metadata.tables[id_table_name])
            id_table = Table(
                id_table_name,
                self.metadata,
                Column("id", Unicode(255), primary_key=True),
                Column("sf_id", Unicode(18)),
            )
            if id_table.exists():
                id_table.drop()
            id_table.create()
            self._initialized_id_tables.add(id_table_name)
        return id_table_name

    def _sqlite_load(self):
        """Read a SQLite script and initialize the in-memory database."""
        conn = self.session.connection()
        cursor = conn.connection.cursor()
        with open(self.options["sql_path"], "r", encoding="utf-8") as f:
            try:
                cursor.executescript(f.read())
            finally:
                cursor.close()
        # self.session.flush()

    @contextmanager
    def _temp_database_url(self):
        with tempfile.TemporaryDirectory() as t:
            tempdb = Path(t) / "temp_db.db"

            self.logger.info(f"Using temporary database {tempdb}")
            database_url = f"sqlite:///{tempdb}"
            yield database_url

    def _database_url(self):
        database_url = self.options.get("database_url")
        if database_url:
            return nullcontext(enter_result=database_url)
        else:
            return self._temp_database_url()

    @contextmanager
    def _init_db(self):
        """Initialize the database and automapper."""
        # initialize the DB engine
<<<<<<< HEAD
        with self._database_url() as database_url:
            self.engine = create_engine(database_url)

            # initialize the DB session
            self.session = Session(self.engine)

            if self.options.get("sql_path"):
                self._sqlite_load()

            # initialize DB metadata
            self.metadata = MetaData()
            self.metadata.bind = self.engine

            # initialize the automap mapping
            self.base = automap_base(bind=self.engine, metadata=self.metadata)
            self.base.prepare(self.engine, reflect=True)

            # Loop through mappings and reflect each referenced table
            self.models = {}
            for name, mapping in self.mapping.items():
                if "table" in mapping and mapping["table"] not in self.models:
                    self.models[mapping["table"]] = self.base.classes[mapping["table"]]

                # create any Record Type tables we need
                if mapping.get("fields", {}).get("RecordTypeId"):
                    self._create_record_type_table(
                        mapping["sf_object"] + "_rt_target_mapping"
                    )
            self.metadata.create_all()
=======
        database_url = self.options["database_url"] or "sqlite://"
        if database_url == "sqlite://":
            self.logger.info("Using in-memory SQLite database")
        self.engine = create_engine(database_url)

        # initialize the DB session
        self.session = Session(self.engine)

        if self.options.get("sql_path"):
            self._sqlite_load()

        # initialize DB metadata
        self.metadata = MetaData()
        self.metadata.bind = self.engine

        # initialize the automap mapping
        self.base = automap_base(bind=self.engine, metadata=self.metadata)
        self.base.prepare(self.engine, reflect=True)

        # Loop through mappings and reflect each referenced table
        self.models = {}
        for name, mapping in self.mapping.items():
            if mapping.table not in self.models:
                self.models[mapping.table] = self.base.classes[mapping.table]

            # create any Record Type tables we need
            if "RecordTypeId" in mapping.fields:
                self._create_record_type_table(
                    mapping.get_destination_record_type_table()
                )
        self.metadata.create_all()
>>>>>>> f5bc2f8b

            self._validate_org_has_person_accounts_enabled_if_person_account_data_exists()
            yield

    def _init_mapping(self):
        """Load a YAML mapping file."""
        mapping_file_path = self.options["mapping"]
        if not mapping_file_path:
            raise TaskOptionsError("Mapping file path required")

        self.mapping = parse_from_yaml(mapping_file_path)

        validate_and_inject_mapping(
            mapping=self.mapping,
            org_config=self.org_config,
            namespace=self.project_config.project__package__namespace,
            data_operation=DataOperationType.INSERT,
            inject_namespaces=self.options["inject_namespaces"],
            drop_missing=self.options["drop_missing_schema"],
        )

    def _expand_mapping(self):
        """Walk the mapping and generate any required 'after' steps
        to handle dependent and self-lookups."""
        # Expand the mapping to handle dependent lookups
        self.after_steps = defaultdict(dict)

        for step in self.mapping.values():
            if any([lookup.after for lookup in step.lookups.values()]):
                # We have deferred/dependent lookups.
                # Synthesize mapping steps for them.

                sobject = step.sf_object
                after_list = {
                    lookup.after for lookup in step.lookups.values() if lookup.after
                }

                for after in after_list:
                    lookups = {
                        lookup_field: lookup
                        for lookup_field, lookup in step.lookups.items()
                        if lookup.after == after
                    }
                    name = f"Update {sobject} Dependencies After {after}"
                    mapping = MappingStep(
                        sf_object=sobject,
                        api=step.api,
                        action="update",
                        table=step.table,
                    )
                    mapping.lookups["Id"] = MappingLookup(
                        name="Id",
                        table=step["table"],
                        key_field=self.models[
                            step["table"]
                        ].__table__.primary_key.columns.keys()[0],
                    )
                    for lookup in lookups:
                        mapping.lookups[lookup] = lookups[lookup].copy()
                        mapping.lookups[lookup].after = None

                    self.after_steps[after][name] = mapping

    def _validate_org_has_person_accounts_enabled_if_person_account_data_exists(self):
        """
        To ensure data is loaded from the dataset as expected as well as avoid partial
        failues, raise a BulkDataException if there exists Account or Contact records with
        IsPersonAccount as 'true' but the org does not have person accounts enabled.
        """
        for mapping in self.mapping.values():
            if (
                mapping.sf_object
                in [
                    "Account",
                    "Contact",
                ]
                and self._db_has_person_accounts_column(mapping)
            ):
                table = self.models[mapping.table].__table__
                if (
                    self.session.query(table)
                    .filter(table.columns.get("IsPersonAccount") == "true")
                    .first()
                    and not self.org_config.is_person_accounts_enabled
                ):
                    raise BulkDataException(
                        "Your dataset contains Person Account data but Person Accounts is not enabled for your org."
                    )

    def _db_has_person_accounts_column(self, mapping):
        """Returns whether "IsPersonAccount" is a column in mapping's table."""
        return (
            self.models[mapping.table].__table__.columns.get("IsPersonAccount")
            is not None
        )

    def _can_load_person_accounts(self, mapping) -> bool:
        """Returns whether person accounts can be loaded:
        - The mapping has a "IsPersonAccount" column
        - Person Accounts is enabled in the org.
        """
        return (
            self._db_has_person_accounts_column(mapping)
            and self.org_config.is_person_accounts_enabled
        )

    def _filter_out_person_account_records(self, query, model):
        return query.filter(model.__table__.columns.get("IsPersonAccount") == "false")

    def _generate_contact_id_map_for_person_accounts(
        self, contact_mapping, account_id_lookup, conn
    ):
        """
        Yields (local_id, sf_id) for Contact records where IsPersonAccount
        is true that can handle large data volumes.

        We know a Person Account record is related to one and only one Contact
        record.  Therefore, we can map local Contact IDs to Salesforce IDs
        by previously inserted Account records:
        - Query the DB to get the map: Salesforce Account ID ->
          local Contact ID
        - Query Salesforce to get the map: Salesforce Account ID ->
          Salesforce Contact ID
        - Merge the maps
        """
        # Contact table columns
        contact_model = self.models[contact_mapping.table]

        contact_id_column = getattr(
            contact_model, contact_model.__table__.primary_key.columns.keys()[0]
        )
        account_id_column = getattr(
            contact_model, account_id_lookup.get_lookup_key_field(contact_model)
        )

        # Account ID table + column
        account_sf_ids_table = account_id_lookup.aliased_table
        account_sf_id_column = account_sf_ids_table.columns["sf_id"]

        # Query the Contact table for person account contact records so we can
        # create a Map: Account SF ID --> Contact ID.  Outer join the
        # Account SF IDs table to get each Contact's associated
        # Account SF ID.
        query = (
            self.session.query(contact_id_column, account_sf_id_column)
            .filter(
                func.lower(contact_model.__table__.columns.get("IsPersonAccount"))
                == "true"
            )
            .outerjoin(
                account_sf_ids_table,
                account_sf_ids_table.columns["id"] == account_id_column,
            )
        )

        # Stream the results so we can process batches of 200 Contacts
        # in case we have large data volumes.
        query_result = conn.execution_options(stream_results=True).execute(
            query.statement
        )

        while True:
            # While we have a chunk to process
            chunk = query_result.fetchmany(200)
            if not chunk:
                break

            # Collect Map: Account SF ID --> Contact ID
            contact_ids_by_account_sf_id = {record[1]: record[0] for record in chunk}

            # Query Map: Account SF ID --> Contact SF ID
            # It's safe to use query_all since the chunk size to 200.
            for record in self.sf.query_all(
                "SELECT Id, AccountId FROM Contact WHERE IsPersonAccount = true AND AccountId IN ('{}')".format(
                    "','".join(contact_ids_by_account_sf_id.keys())
                )
            )["records"]:
                contact_id = contact_ids_by_account_sf_id.get(record["AccountId"])
                contact_sf_id = record["Id"]

                # Join maps together to get tuple (Contact ID, Contact SF ID) to insert into step's ID Table.
                yield (contact_id, contact_sf_id)<|MERGE_RESOLUTION|>--- conflicted
+++ resolved
@@ -450,7 +450,6 @@
     def _init_db(self):
         """Initialize the database and automapper."""
         # initialize the DB engine
-<<<<<<< HEAD
         with self._database_url() as database_url:
             self.engine = create_engine(database_url)
 
@@ -471,48 +470,15 @@
             # Loop through mappings and reflect each referenced table
             self.models = {}
             for name, mapping in self.mapping.items():
-                if "table" in mapping and mapping["table"] not in self.models:
-                    self.models[mapping["table"]] = self.base.classes[mapping["table"]]
+                if mapping.table not in self.models:
+                    self.models[mapping.table] = self.base.classes[mapping.table]
 
                 # create any Record Type tables we need
-                if mapping.get("fields", {}).get("RecordTypeId"):
+                if "RecordTypeId" in mapping.fields:
                     self._create_record_type_table(
-                        mapping["sf_object"] + "_rt_target_mapping"
+                        mapping.get_destination_record_type_table()
                     )
             self.metadata.create_all()
-=======
-        database_url = self.options["database_url"] or "sqlite://"
-        if database_url == "sqlite://":
-            self.logger.info("Using in-memory SQLite database")
-        self.engine = create_engine(database_url)
-
-        # initialize the DB session
-        self.session = Session(self.engine)
-
-        if self.options.get("sql_path"):
-            self._sqlite_load()
-
-        # initialize DB metadata
-        self.metadata = MetaData()
-        self.metadata.bind = self.engine
-
-        # initialize the automap mapping
-        self.base = automap_base(bind=self.engine, metadata=self.metadata)
-        self.base.prepare(self.engine, reflect=True)
-
-        # Loop through mappings and reflect each referenced table
-        self.models = {}
-        for name, mapping in self.mapping.items():
-            if mapping.table not in self.models:
-                self.models[mapping.table] = self.base.classes[mapping.table]
-
-            # create any Record Type tables we need
-            if "RecordTypeId" in mapping.fields:
-                self._create_record_type_table(
-                    mapping.get_destination_record_type_table()
-                )
-        self.metadata.create_all()
->>>>>>> f5bc2f8b
 
             self._validate_org_has_person_accounts_enabled_if_person_account_data_exists()
             yield
