BEGIN TRANSACTION;
CREATE TABLE "Account_rt_mapping" (
	record_type_id VARCHAR(18) NOT NULL, 
	developer_name VARCHAR(255),
<<<<<<< HEAD
=======
	is_person_type BOOLEAN,
>>>>>>> cbb223ec
	PRIMARY KEY (record_type_id)
);
INSERT INTO "Account_rt_mapping" VALUES('012P0000000bCMdIAM','Organization',0);
INSERT INTO "Account_rt_mapping" VALUES('012P0000000bCQqIAM','Subsidiary',0);
CREATE TABLE accounts (
	sf_id VARCHAR(255) NOT NULL, 
	"Name" VARCHAR(255), 
	"Description" VARCHAR(255), 
	"Street" VARCHAR(255), 
	"City" VARCHAR(255), 
	"State" VARCHAR(255), 
	"PostalCode" VARCHAR(255), 
	"Country" VARCHAR(255), 
	"Phone" VARCHAR(255), 
	"Fax" VARCHAR(255), 
	"Website" VARCHAR(255), 
	"NumberOfEmployees" VARCHAR(255), 
	"AccountNumber" VARCHAR(255), 
	"Site" VARCHAR(255), 
	"Type" VARCHAR(255), 
	"RecordTypeId" VARCHAR(255), 
	parent_id VARCHAR(255), 
	PRIMARY KEY (sf_id)
);
INSERT INTO "accounts" VALUES('001P000001ZgnJYIAZ','','This is the parent account.','111 Main St.','Nowhereton','NE','11111','USA','5055551212','5055551213','www.acme.com','100','1','Local','Prospect','012P0000000bCMdIAM','');
INSERT INTO "accounts" VALUES('001P000001ZgnJZIAZ','','','','','','','','','','','','','','','012P0000000bCQqIAM','001P000001ZgnJYIAZ');
INSERT INTO "accounts" VALUES('001P000001ZgnJaIAJ','','','','','','','','','','','','','','','','');
INSERT INTO "accounts" VALUES('001P000001ZgnTHIAZ','','','','','','','','','','','','','','','012P0000000bCQqIAM','001P000001ZgnJZIAZ');<|MERGE_RESOLUTION|>--- conflicted
+++ resolved
@@ -2,10 +2,6 @@
 CREATE TABLE "Account_rt_mapping" (
 	record_type_id VARCHAR(18) NOT NULL, 
 	developer_name VARCHAR(255),
-<<<<<<< HEAD
-=======
-	is_person_type BOOLEAN,
->>>>>>> cbb223ec
 	PRIMARY KEY (record_type_id)
 );
 INSERT INTO "Account_rt_mapping" VALUES('012P0000000bCMdIAM','Organization',0);
