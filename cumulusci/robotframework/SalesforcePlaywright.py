--- conflicted
+++ resolved
@@ -1,18 +1,12 @@
 import re
-<<<<<<< HEAD
 import time
-=======
->>>>>>> 0d2faac5
 
 from Browser import SupportedBrowsers
 from Browser.utils.data_types import ElementState
 from robot.utils import timestr_to_secs
 
 from cumulusci.robotframework.base_library import BaseLibrary
-<<<<<<< HEAD
-=======
 from cumulusci.robotframework.faker_mixin import FakerMixin
->>>>>>> 0d2faac5
 from cumulusci.robotframework.utils import WAIT_FOR_AURA_SCRIPT
 
 
@@ -189,7 +183,6 @@
         catastrophically. The idea is to detect such a case and
         auto-click the "switch to lightning" link
 
-<<<<<<< HEAD
         """
         try:
             self.browser.wait_for_elements_state(
@@ -219,8 +212,6 @@
                 raise
 
         return False
-=======
-        return browser_id, context_id, page_details
 
     def wait_until_loading_is_complete(self, locator=None):
         """Wait for a lightning page to load.
@@ -249,5 +240,4 @@
                 self.browser.take_screenshot()
             except Exception as e:
                 self.builtin.warn("unable to capture screenshot: {}".format(str(e)))
-            raise
->>>>>>> 0d2faac5
+            raise