import importlib
import logging
import re
import time

from pprint import pformat
from robot.libraries.BuiltIn import BuiltIn, RobotNotRunningError
from robot.utils import timestr_to_secs
from cumulusci.robotframework.utils import get_locator_module_name
from selenium.webdriver.common.keys import Keys
from selenium.webdriver.common.action_chains import ActionChains
from selenium.common.exceptions import (
    StaleElementReferenceException,
    NoSuchElementException,
    JavascriptException,
    WebDriverException,
)

import faker

from simple_salesforce import SalesforceResourceNotFound
from cumulusci.robotframework.utils import selenium_retry, capture_screenshot_on_error
from SeleniumLibrary.errors import ElementNotFound, NoOpenBrowser
from urllib3.exceptions import ProtocolError

from cumulusci.core.template_utils import format_str
from cumulusci.robotframework import locator_manager

OID_REGEX = r"^(%2F)?([a-zA-Z0-9]{15,18})$"
STATUS_KEY = ("status",)

lex_locators = {}  # will be initialized when Salesforce is instantiated

# https://developer.salesforce.com/docs/atlas.en-us.api_rest.meta/api_rest/resources_composite_sobjects_collections_create.htm
SF_COLLECTION_INSERTION_LIMIT = 200


@selenium_retry
class Salesforce(object):
    """A keyword library for working with Salesforce Lightning pages

    While you can import this directly into any suite, the recommended way
    to include this in a test suite is to import the ``Salesforce.robot``
    resource file.
    """

    ROBOT_LIBRARY_SCOPE = "GLOBAL"

    def __init__(self, debug=False, locators=None):
        self.debug = debug
        self._session_records = []
        # Turn off info logging of all http requests
        logging.getLogger("requests.packages.urllib3.connectionpool").setLevel(
            logging.WARN
        )
        if locators:
            lex_locators.update(locators)
        else:
            self._init_locators()

        self._faker = faker.Faker("en_US")
        try:
            self.builtin.set_global_variable("${faker}", self._faker)
        except RobotNotRunningError:
            # this only happens during unit tests, and we don't care.
            pass

    def _init_locators(self):
        """Load the appropriate locator file for the current version

        If no version can be determined, we'll use the highest numbered
        locator file name.
        """
        try:
            version = int(float(self.get_latest_api_version()))
            self.builtin.set_suite_metadata("Salesforce API Version", version)
        except RobotNotRunningError:
            # Likely this means we are running in the context of
            # documentation generation. Setting the version to
            # None will result in using the latest version of
            # locators.
            version = None

        locator_module_name = get_locator_module_name(version)
        self.locators_module = importlib.import_module(locator_module_name)
        lex_locators.update(self.locators_module.lex_locators)

    @property
    def builtin(self):
        return BuiltIn()

    @property
    def cumulusci(self):
        return self.builtin.get_library_instance("cumulusci.robotframework.CumulusCI")

    def initialize_location_strategies(self):
        """Initialize the Salesforce location strategies 'text' and 'title'
        plus any strategies registered by other keyword libraries

        Note: This keyword is called automatically from *Open Test Browser*
        """
        locator_manager.register_locators("sf", lex_locators)
        locator_manager.register_locators("text", "Salesforce.Locate Element by Text")
        locator_manager.register_locators("title", "Salesforce.Locate Element by Title")

        # This does the work of actually adding all of the above-registered
        # location strategies, plus any that were registered by keyword
        # libraries.
        locator_manager.add_location_strategies()

    @selenium_retry(False)
    def _jsclick(self, locator):
        """Use javascript to click an element on the page

        See https://help.salesforce.com/articleView?id=000352057&language=en_US&mode=1&type=1
        """

        self.selenium.wait_until_page_contains_element(locator)
        self.selenium.wait_until_element_is_enabled(locator)
        for should_retry in (True, False):
            try:
                # Setting the focus first seems to be required as of Spring'20
                # (read: without it, tests started failing in that release). I
                # suspect it's because there is a focusOut handler on form
                # fields which need to be triggered for data to be accepted.
                element = self.selenium.get_webelement(locator)
                self.selenium.driver.execute_script(
                    "arguments[0].focus(); arguments[0].click()", element
                )
                return
            except StaleElementReferenceException:
                if should_retry:
                    time.sleep(1)
                else:
                    raise

    def set_faker_locale(self, locale):
        """Set the locale for fake data

        This sets the locale for all calls to the ``Faker`` keyword
        and ``${faker}`` variable. The default is en_US

        For a list of supported locales see
        [https://faker.readthedocs.io/en/master/locales.html|Localized Providers]
        in the Faker documentation.

        Example

        | Set Faker Locale    fr_FR
        | ${french_address}=  Faker  address

        """
        try:
            self._faker = faker.Faker(locale)
        except AttributeError:
            raise Exception(f"Unknown locale for fake data: '{locale}'")

    def get_fake_data(self, fake, *args, **kwargs):
        """Return fake data

        This uses the [https://faker.readthedocs.io/en/master/|Faker]
        library to provide fake data in a variety of formats (names,
        addresses, credit card numbers, dates, phone numbers, etc) and
        locales (en_US, fr_FR, etc).

        The _fake_ argument is the name of a faker property such as
        ``first_name``, ``address``, ``lorem``, etc. Additional
        arguments depend on type of data requested. For a
        comprehensive list of the types of fake data that can be
        generated see
        [https://faker.readthedocs.io/en/master/providers.html|Faker
        providers] in the Faker documentation.

        The return value is typically a string, though in some cases
        some other type of object will be returned. For example, the
        ``date_between`` fake returns a
        [https://docs.python.org/3/library/datetime.html#date-objects|datetime.date
        object]. Each time a piece of fake data is requested it will
        be regenerated, so that multiple calls will usually return
        different data.

        This keyword can also be called using robot's extended variable
        syntax using the variable ``${faker}``. In such a case, the
        data being asked for is a method call and arguments must be
        enclosed in parentheses and be quoted. Arguments should not be
        quoted when using the keyword.

        To generate fake data for a locale other than en_US, use
        the keyword ``Set Faker Locale`` prior to calling this keyword.

        Examples

        | # Generate a fake first name
        | ${first_name}=  Get fake data  first_name

        | # Generate a fake date in the default format
        | ${date}=  Get fake data  date

        | # Generate a fake date with an explicit format
        | ${date}=  Get fake data  date  pattern=%Y-%m-%d

        | # Generate a fake date using extended variable syntax
        | Input text  //input  ${faker.date(pattern='%Y-%m-%d')}

        """
        try:
            return self._faker.format(fake, *args, **kwargs)
        except AttributeError:
            raise Exception(f"Unknown fake data request: '{fake}'")

    def get_latest_api_version(self):
        return self.cumulusci.org.latest_api_version

    def create_webdriver_with_retry(self, *args, **kwargs):
        """Call the Create Webdriver keyword.

        Retry on connection resets which can happen if custom domain propagation is slow.
        """
        # Get selenium without referencing selenium.driver which doesn't exist yet
        selenium = self.builtin.get_library_instance("SeleniumLibrary")
        for _ in range(12):
            try:
                return selenium.create_webdriver(*args, **kwargs)
            except ProtocolError:
                # Give browser some more time to start up
                time.sleep(5)
        raise Exception("Could not connect to remote webdriver after 1 minute")

    @capture_screenshot_on_error
    def click_modal_button(self, title):
        """Clicks a button in a Lightning modal."""
        locator = lex_locators["modal"]["button"].format(title)
        self.selenium.wait_until_page_contains_element(locator)
        self.selenium.wait_until_element_is_enabled(locator)
        self._jsclick(locator)

    @capture_screenshot_on_error
    def click_object_button(self, title):
        """Clicks a button in an object's actions."""
        locator = lex_locators["object"]["button"].format(title=title)
        self._jsclick(locator)
        self.wait_until_modal_is_open()

<<<<<<< HEAD
    def load_related_list(self, heading):
        """Scrolls down until the specified related list loads."""
=======
    @capture_screenshot_on_error
    def load_related_list(self, heading, tries=10):
        """Scrolls down until the specified related list loads.

        If the related list isn't found, the keyword will scroll down
        in 100 pixel increments to trigger lightning into loading the
        list. This process of scrolling will be repeated until the
        related list has been loaded or we've tried several times
        (the default is 10 tries)

        """
>>>>>>> 17e40905
        locator = lex_locators["record"]["related"]["card"].format(heading)
        for i in range(tries):
            try:
                self.selenium.scroll_element_into_view(locator)
                return
            except (ElementNotFound, JavascriptException, WebDriverException):
                self.builtin.log(
                    f"related list '{heading}' not found; scrolling...", "DEBUG"
                )
            self.selenium.execute_javascript("window.scrollBy(0, 100)")
            self.wait_for_aura()
        raise AssertionError(f"Timed out waiting for related list '{heading}' to load.")

    def click_related_list_button(self, heading, button_title):
        """Clicks a button in the heading of a related list.

        Waits for a modal to open after clicking the button.
        """
        self.load_related_list(heading)
        locator = lex_locators["record"]["related"]["button"].format(
            heading, button_title
        )
        self._jsclick(locator)
        self.wait_until_modal_is_open()

    @capture_screenshot_on_error
    def click_related_item_link(self, heading, title):
        """Clicks a link in the related list with the specified heading.

        This keyword will automatically call *Wait until loading is complete*.
        """
        self.load_related_list(heading)
        locator = lex_locators["record"]["related"]["link"].format(heading, title)
        try:
            self._jsclick(locator)
        except Exception as e:
            self.builtin.log(f"Exception: {e}", "DEBUG")
            raise Exception(
                f"Unable to find related link under heading '{heading}' with the text '{title}'"
            )
        self.wait_until_loading_is_complete()

    def click_related_item_popup_link(self, heading, title, link):
        """Clicks a link in the popup menu for a related list item.

        heading specifies the name of the list,
        title specifies the name of the item,
        and link specifies the name of the link
        """
        self.load_related_list(heading)
        locator = lex_locators["record"]["related"]["popup_trigger"].format(
            heading, title
        )

        self.selenium.wait_until_page_contains_element(locator)
        self._jsclick(locator)
        locator = lex_locators["popup"]["link"].format(link)
        self._jsclick(locator)
        self.wait_until_loading_is_complete()

    def close_modal(self):
        """ Closes the open modal """
        locator = lex_locators["modal"]["close"]
        self._jsclick(locator)

    def current_app_should_be(self, app_name):
        """ Validates the currently selected Salesforce App """
        locator = lex_locators["app_launcher"]["current_app"].format(app_name)
        elem = self.selenium.get_webelement(locator)
        assert app_name == elem.text, "Expected app to be {} but found {}".format(
            app_name, elem.text
        )

    def delete_session_records(self):
        """Deletes records that were created while running this test case.

        (Only records specifically recorded using the Store Session Record
        keyword are deleted.)
        """
        self._session_records.reverse()
        self.builtin.log("Deleting {} records".format(len(self._session_records)))
        for record in self._session_records[:]:
            self.builtin.log("  Deleting {type} {id}".format(**record))
            try:
                self.salesforce_delete(record["type"], record["id"])
            except SalesforceResourceNotFound:
                self.builtin.log("    {type} {id} is already deleted".format(**record))
            except Exception as e:
                self.builtin.log(
                    "    {type} {id} could not be deleted:".format(**record),
                    level="WARN",
                )
                self.builtin.log("      {}".format(e), level="WARN")

    def get_active_browser_ids(self):
        """Return the id of all open browser ids"""

        # This relies on some private data structures, but presently
        # there is no other way. There's been a discussion in the
        # robot slack channels about adding a new keyword that does
        # what this keyword does. When that happens, we can remove
        # this keyword.
        driver_ids = []
        try:
            driver_cache = self.selenium._drivers
        except NoOpenBrowser:
            return []

        for index, driver in enumerate(driver_cache._connections):
            if driver not in driver_cache._closed:
                # SeleniumLibrary driver ids start at one rather than zero
                driver_ids.append(index + 1)
        return driver_ids

    def get_current_record_id(self):
        """Parses the current url to get the object id of the current record.
        Expects url format like: [a-zA-Z0-9]{15,18}
        """
        url = self.selenium.get_location()
        for part in url.split("/"):
            oid_match = re.match(OID_REGEX, part)
            if oid_match is not None:
                return oid_match.group(2)
        raise AssertionError("Could not parse record id from url: {}".format(url))

    def get_field_value(self, label):
        """Return the current value of a form field based on the field label"""
        input_element_id = self.selenium.get_element_attribute(
            "xpath://label[contains(., '{}')]".format(label), "for"
        )
        value = self.selenium.get_value(input_element_id)
        return value

    def get_locator(self, path, *args, **kwargs):
        """Returns a rendered locator string from the Salesforce lex_locators
        dictionary.  This can be useful if you want to use an element in
        a different way than the built in keywords allow.
        """
        locator = lex_locators
        for key in path.split("."):
            locator = locator[key]
        return locator.format(*args, **kwargs)

    def get_record_type_id(self, obj_type, developer_name):
        """Returns the Record Type Id for a record type name"""
        soql = "SELECT Id FROM RecordType WHERE SObjectType='{}' and DeveloperName='{}'".format(
            obj_type, developer_name
        )
        res = self.cumulusci.sf.query_all(soql)
        return res["records"][0]["Id"]

    def get_related_list_count(self, heading):
        """Returns the number of items indicated for a related list."""
        locator = lex_locators["record"]["related"]["count"].format(heading)
        count = self.selenium.get_webelement(locator).text
        count = count.replace("(", "").replace(")", "")
        return int(count)

    def go_to_object_home(self, obj_name):
        """ Navigates to the Home view of a Salesforce Object """
        url = self.cumulusci.org.lightning_base_url
        url = "{}/lightning/o/{}/home".format(url, obj_name)
        self.selenium.go_to(url)
        self.wait_until_loading_is_complete(lex_locators["actions"])

    def go_to_object_list(self, obj_name, filter_name=None):
        """ Navigates to the Home view of a Salesforce Object """
        url = self.cumulusci.org.lightning_base_url
        url = "{}/lightning/o/{}/list".format(url, obj_name)
        if filter_name:
            url += "?filterName={}".format(filter_name)
        self.selenium.go_to(url)
        self.wait_until_loading_is_complete(lex_locators["actions"])

    def go_to_record_home(self, obj_id):
        """ Navigates to the Home view of a Salesforce Object """
        url = self.cumulusci.org.lightning_base_url
        url = "{}/lightning/r/{}/view".format(url, obj_id)
        self.selenium.go_to(url)
        self.wait_until_loading_is_complete(lex_locators["actions"])

    def go_to_setup_home(self):
        """ Navigates to the Home tab of Salesforce Setup """
        url = self.cumulusci.org.lightning_base_url
        self.selenium.go_to(url + "/lightning/setup/SetupOneHome/home")
        self.wait_until_loading_is_complete()

    def go_to_setup_object_manager(self):
        """ Navigates to the Object Manager tab of Salesforce Setup """
        url = self.cumulusci.org.lightning_base_url
        self.selenium.go_to(url + "/lightning/setup/ObjectManager/home")
        self.wait_until_loading_is_complete()

    def header_field_should_have_value(self, label):
        """Validates that a field in the record header has a text value.
        NOTE: Use other keywords for non-string value types
        """
        locator = lex_locators["record"]["header"]["field_value"].format(label)
        self.selenium.page_should_contain_element(locator)

    def header_field_should_not_have_value(self, label):
        """Validates that a field in the record header does not have a value.
        NOTE: Use other keywords for non-string value types
        """
        locator = lex_locators["record"]["header"]["field_value"].format(label)
        self.selenium.page_should_not_contain_element(locator)

    def header_field_should_have_link(self, label):
        """ Validates that a field in the record header has a link as its value """
        locator = lex_locators["record"]["header"]["field_value_link"].format(label)
        self.selenium.page_should_contain_element(locator)

    def header_field_should_not_have_link(self, label):
        """ Validates that a field in the record header does not have a link as its value """
        locator = lex_locators["record"]["header"]["field_value_link"].format(label)
        self.selenium.page_should_not_contain_element(locator)

    def click_header_field_link(self, label):
        """Clicks a link in record header."""
        locator = lex_locators["record"]["header"]["field_value_link"].format(label)
        self._jsclick(locator)

    def header_field_should_be_checked(self, label):
        """ Validates that a checkbox field in the record header is checked """
        locator = lex_locators["record"]["header"]["field_value_checked"].format(label)
        self.selenium.page_should_contain_element(locator)

    def header_field_should_be_unchecked(self, label):
        """ Validates that a checkbox field in the record header is unchecked """
        locator = lex_locators["record"]["header"]["field_value_unchecked"].format(
            label
        )
        self.selenium.page_should_contain_element(locator)

    def log_browser_capabilities(self, loglevel="INFO"):
        """Logs all of the browser capabilities as reported by selenium"""
        output = "selenium browser capabilities:\n"
        output += pformat(self.selenium.driver.capabilities, indent=4)
        self.builtin.log(output, level=loglevel)

    @capture_screenshot_on_error
    def open_app_launcher(self, retry=True):
        """Opens the Saleforce App Launcher Modal

        Note: starting with Spring '20 the app launcher button opens a
        menu rather than a modal. To maintain backwards compatibility,
        this keyword will continue to open the modal rather than the
        menu. If you need to interact with the app launcher menu, you
        will need to create a custom keyword.

        If the retry parameter is true, the keyword will
        close and then re-open the app launcher if it times out
        while waiting for the dialog to open.
        """

        self._jsclick("sf:app_launcher.button")
        self._jsclick("sf:app_launcher.view_all")
        self.wait_until_modal_is_open()
        try:
            # the modal may be open, but not yet fully rendered
            # wait until at least one link appears. We've seen that sometimes
            # the dialog hangs prior to any links showing up
            self.selenium.wait_until_element_is_visible(
                "xpath://ul[contains(@class, 'al-modal-list')]//li"
            )

        except Exception as e:
            # This should never happen, yet it does. Experience has
            # shown that sometimes (at least in spring '20) the modal
            # never renders. Refreshing the modal seems to fix it.
            if retry:
                self.builtin.log(
                    f"caught exception {e} waiting for app launcher; retrying", "DEBUG"
                )
                self.selenium.press_keys("sf:modal.is_open", "ESCAPE")
                self.wait_until_modal_is_closed()
                self.open_app_launcher(retry=False)
            else:
                self.builtin.log(
                    "caught exception waiting for app launcher; not retrying", "DEBUG"
                )
                raise

    def populate_field(self, name, value):
        """Enters a value into an input or textarea field.

        'name' represents the label on the page (eg: "First Name"),
        and 'value' is the new value.

        Any existing value will be replaced.
        """
        locator = self._get_input_field_locator(name)
        self._populate_field(locator, value)

    def populate_lookup_field(self, name, value):
        """Enters a value into a lookup field."""
        input_locator = self._get_input_field_locator(name)
        menu_locator = lex_locators["object"]["field_lookup_link"].format(value)

        self._populate_field(input_locator, value)

        for x in range(3):
            self.wait_for_aura()
            try:
                self.selenium.get_webelement(menu_locator)
            except ElementNotFound:
                # Give indexing a chance to catch up
                time.sleep(2)
                field = self.selenium.get_webelement(input_locator)
                field.send_keys(Keys.BACK_SPACE)
            else:
                break
        self.selenium.set_focus_to_element(menu_locator)
        self._jsclick(menu_locator)
        self.wait_for_aura()

    def _get_input_field_locator(self, name):
        """Given an input field label, return a locator for the related input field

        This looks for a <label> element with the given text, or
        a label with a span with the given text. The value of the
        'for' attribute is then extracted from the label and used
        to create a new locator with that id.

        For example, the locator 'abc123' will be returned
        for the following html:

        <label for='abc123'>First Name</label>
        -or-
        <label for='abc123'><span>First Name</span>
        """
        try:
            # we need to make sure that if a modal is open, we only find
            # the input element inside the modal. Otherwise it's possible
            # that the xpath could pick the wrong element.
            self.selenium.get_webelement(lex_locators["modal"]["is_open"])
            modal_prefix = "//div[contains(@class, 'modal-container')]"
        except ElementNotFound:
            modal_prefix = ""

        locator = modal_prefix + lex_locators["object"]["field_label"].format(
            name, name
        )
        input_element_id = self.selenium.get_element_attribute(locator, "for")
        return input_element_id

    def _populate_field(self, locator, value):
        self.builtin.log(f"value: {value}' locator: '{locator}'", "DEBUG")
        field = self.selenium.get_webelement(locator)
        self._focus(field)
        if field.get_attribute("value"):
            self._clear(field)
        field.send_keys(value)

    def _focus(self, element):
        """Set focus to an element

        In addition to merely setting the focus, we click the mouse
        to the field in case there are functions tied to that event.
        """
        actions = ActionChains(self.selenium.driver)
        actions.move_to_element(element).click().perform()
        self.selenium.set_focus_to_element(element)

    def _clear(self, element):
        """Clear the field, using any means necessary

        This is surprisingly hard to do with a generic solution. Some
        methods work for some components and/or on some browsers but
        not others. Therefore, several techniques are employed.
        """

        element.clear()
        self.selenium.driver.execute_script("arguments[0].value = '';", element)

        # Select all and delete just in case the element didn't get cleared
        element.send_keys(Keys.HOME + Keys.SHIFT + Keys.END)
        element.send_keys(Keys.BACKSPACE)

        if element.get_attribute("value"):
            # Give the UI a chance to settle down. The sleep appears
            # necessary. Without it, this keyword sometimes fails to work
            # properly. With it, I was able to run 700+ tests without a single
            # failure.
            time.sleep(0.25)

        # Even after all that, some elements refuse to be cleared out.
        # I'm looking at you, currency fields on Firefox.
        if element.get_attribute("value"):
            self._force_clear(element)

    def _force_clear(self, element):
        """Use brute-force to clear an element

        This moves the cursor to the end of the input field and
        then issues a series of backspace keys to delete the data
        in the field.
        """
        value = element.get_attribute("value")
        actions = ActionChains(self.selenium.driver)
        actions.move_to_element(element).click().send_keys(Keys.END)
        for character in value:
            actions.send_keys(Keys.BACKSPACE)
        actions.perform()

    def populate_form(self, **kwargs):
        """Enters multiple values from a mapping into form fields."""
        for name, value in kwargs.items():
            self.populate_field(name, value)

    def remove_session_record(self, obj_type, obj_id):
        """Remove a record from the list of records that should be automatically removed."""
        try:
            self._session_records.remove({"type": obj_type, "id": obj_id})
        except ValueError:
            self.builtin.log(
                "Did not find record {} {} in the session records list".format(
                    obj_type, obj_id
                )
            )

    def select_record_type(self, label):
        """Selects a record type while adding an object."""
        self.wait_until_modal_is_open()
        locator = lex_locators["object"]["record_type_option"].format(label)
        self._jsclick(locator)
        self.selenium.click_button("Next")

    @capture_screenshot_on_error
    def select_app_launcher_app(self, app_name):
        """Navigates to a Salesforce App via the App Launcher """
        locator = lex_locators["app_launcher"]["app_link"].format(app_name)
        self.open_app_launcher()
        self.selenium.wait_until_page_contains_element(locator, timeout=30)
        self.selenium.set_focus_to_element(locator)
        elem = self.selenium.get_webelement(locator)
        link = elem.find_element_by_xpath("../../..")
        self.selenium.set_focus_to_element(link)
        link.click()
        self.wait_until_modal_is_closed()

    @capture_screenshot_on_error
    def select_app_launcher_tab(self, tab_name):
        """Navigates to a tab via the App Launcher"""
        locator = lex_locators["app_launcher"]["tab_link"].format(tab_name)
        self.open_app_launcher()
        self.selenium.wait_until_page_contains_element(locator)
        self.selenium.set_focus_to_element(locator)
        self._jsclick(locator)
        self.wait_until_modal_is_closed()

    def salesforce_delete(self, obj_name, obj_id):
        """Deletes a Salesforce object by object name and Id.

        Example:

        The following example assumes that ``${contact id}`` has been
        previously set. The example deletes the Contact with that Id.

        | Salesforce Delete  Contact  ${contact id}
        """
        self.builtin.log("Deleting {} with Id {}".format(obj_name, obj_id))
        obj_class = getattr(self.cumulusci.sf, obj_name)
        obj_class.delete(obj_id)
        self.remove_session_record(obj_name, obj_id)

    def salesforce_get(self, obj_name, obj_id):
        """Gets a Salesforce object by Id and returns the result as a dict.

        Example:

        The following example assumes that ``${contact id}`` has been
        previously set. The example retrieves the Contact object with
        that Id and then logs the Name field.

        | &{contact}=  Salesforce Get  Contact  ${contact id}
        | log  Contact name:  ${contact['Name']}

        """
        self.builtin.log(f"Getting {obj_name} with Id {obj_id}")
        obj_class = getattr(self.cumulusci.sf, obj_name)
        return obj_class.get(obj_id)

    def salesforce_insert(self, obj_name, **kwargs):
        """Creates a new Salesforce object and returns the Id.

        The fields of the object may be defined with keyword arguments
        where the keyword name is the same as the field name.

        The object name and Id is passed to the *Store Session
        Record* keyword, and will be deleted when the keyword
        *Delete Session Records* is called.

        As a best practice, either *Delete Session Records* or
        *Delete Records and Close Browser* from Salesforce.robot
        should be called as a suite teardown.

        Example:

        The following example creates a new Contact with the
        first name of "Eleanor" and the last name of "Rigby".

        | ${contact id}=  Salesforce Insert  Contact
        | ...  FirstName=Eleanor
        | ...  LastName=Rigby

        """
        self.builtin.log("Inserting {} with values {}".format(obj_name, kwargs))
        obj_class = getattr(self.cumulusci.sf, obj_name)
        res = obj_class.create(kwargs)
        self.store_session_record(obj_name, res["id"])
        return res["id"]

    def _salesforce_generate_object(self, obj_name, **fields):
        obj = {"attributes": {"type": obj_name}}  # Object type to create
        obj.update(fields)
        return obj

    def generate_test_data(self, obj_name, number_to_create, **fields):
        """Generate bulk test data

        This returns an array of dictionaries with template-formatted
        arguments which can be passed to the *Salesforce Collection Insert*
        keyword.

        You can use ``{{number}}`` to represent the unique index of
        the row in the list of rows.  If the entire string consists of
        a number, Salesforce API will treat the value as a number.

        Example:

        The following example creates three new Contacts:

            | @{objects} =  Generate Test Data  Contact  3
            | ...  Name=User {{number}}
            | ...  Age={{number}}

        The example code will generate Contact objects with these fields:

            | [{'Name': 'User 0', 'Age': '0'},
            |  {'Name': 'User 1', 'Age': '1'},
            |  {'Name': 'User 2', 'Age': '2'}]

        Python Expression Syntax is allowed so computed templates like this are also allowed: ``{{1000 + number}}``

        Python operators can be used, but no functions or variables are provided, so mostly you just
        have access to mathematical and logical operators. The Python operators are described here:

        https://www.digitalocean.com/community/tutorials/how-to-do-math-in-python-3-with-operators

        Contact the CCI team if you have a use-case that
        could benefit from more expression language power.

        Templates can also be based on faker patterns like those described here:

        https://faker.readthedocs.io/en/master/providers.html

        Most examples can be pasted into templates verbatim:

            | @{objects}=  Generate Test Data  Contact  200
            | ...  Name={{fake.first_name}} {{fake.last_name}}
            | ...  MailingStreet={{fake.street_address}}
            | ...  MailingCity=New York
            | ...  MailingState=NY
            | ...  MailingPostalCode=12345
            | ...  Email={{fake.email(domain="salesforce.com")}}

        """
        objs = []

        for i in range(int(number_to_create)):
            formatted_fields = {
                name: format_str(value, {"number": i}) for name, value in fields.items()
            }
            newobj = self._salesforce_generate_object(obj_name, **formatted_fields)
            objs.append(newobj)

        return objs

    def salesforce_collection_insert(self, objects):
        """Inserts records that were created with *Generate Test Data*.

        _objects_ is a list of data, typically generated by the
        *Generate Test Data* keyword.

        A 200 record limit is enforced by the Salesforce APIs.

        The object name and Id is passed to the *Store Session
        Record* keyword, and will be deleted when the keyword *Delete
        Session Records* is called.

        As a best practice, either *Delete Session Records* or
        **Delete Records and Close Browser* from Salesforce.robot
        should be called as a suite teardown.

        Example:

        | @{objects}=  Generate Test Data  Contact  200
        | ...  FirstName=User {{number}}
        | ...  LastName={{fake.last_name}}
        | Salesforce Collection Insert  ${objects}

        """
        assert (
            not obj.get("id", None) for obj in objects
        ), "Insertable objects should not have IDs"
        assert len(objects) <= SF_COLLECTION_INSERTION_LIMIT, (
            "Cannot insert more than %s objects with this keyword"
            % SF_COLLECTION_INSERTION_LIMIT
        )

        records = self.cumulusci.sf.restful(
            "composite/sobjects",
            method="POST",
            json={"allOrNone": True, "records": objects},
        )

        for idx, (record, obj) in enumerate(zip(records, objects)):
            if record["errors"]:
                raise AssertionError(
                    "Error on Object {idx}: {record} : {obj}".format(**vars())
                )
            self.store_session_record(obj["attributes"]["type"], record["id"])
            obj["id"] = record["id"]
            obj[STATUS_KEY] = record

        return objects

    def salesforce_collection_update(self, objects):
        """Updates records described as Robot/Python dictionaries.

        _objects_ is a dictionary of data in the format returned
        by the *Salesforce Collection Insert* keyword.

        A 200 record limit is enforced by the Salesforce APIs.

        Example:

        The following example creates ten accounts and then updates
        the Rating from "Cold" to "Hot"

        | ${data}=  Generate Test Data  Account  10
        | ...  Name=Account #{{number}}
        | ...  Rating=Cold
        | ${accounts}=  Salesforce Collection Insert  ${data}
        |
        | FOR  ${account}  IN  @{accounts}
        |     Set to dictionary  ${account}  Rating  Hot
        | END
        | Salesforce Collection Update  ${accounts}

        """
        for obj in objects:
            assert obj[
                "id"
            ], "Should be a list of objects with Ids returned by Salesforce Collection Insert"
            if STATUS_KEY in obj:
                del obj[STATUS_KEY]

        assert len(objects) <= SF_COLLECTION_INSERTION_LIMIT, (
            "Cannot update more than %s objects with this keyword"
            % SF_COLLECTION_INSERTION_LIMIT
        )

        records = self.cumulusci.sf.restful(
            "composite/sobjects",
            method="PATCH",
            json={"allOrNone": True, "records": objects},
        )

        for record, obj in zip(records, objects):
            obj[STATUS_KEY] = record

        for idx, (record, obj) in enumerate(zip(records, objects)):
            if record["errors"]:
                raise AssertionError(
                    "Error on Object {idx}: {record} : {obj}".format(**vars())
                )

    def salesforce_query(self, obj_name, **kwargs):
        """Constructs and runs a simple SOQL query and returns a list of dictionaries.

        By default the results will only contain object Ids. You can
        specify a SOQL SELECT clase via keyword arguments by passing
        a comma-separated list of fields with the ``select`` keyword
        argument.

        Example:

        The following example searches for all Contacts where the
        first name is "Eleanor". It returns the "Name" and "Id"
        fields and logs them to the robot report:

        | @{records}=  Salesforce Query  Contact  select=Id,Name
        | FOR  ${record}  IN  @{records}
        |     log  Name: ${record['Name']} Id: ${record['Id']}
        | END

        """
        query = "SELECT "
        if "select" in kwargs:
            query += kwargs["select"]
        else:
            query += "Id"
        query += " FROM {}".format(obj_name)
        where = []
        for key, value in kwargs.items():
            if key == "select":
                continue
            where.append("{} = '{}'".format(key, value))
        if where:
            query += " WHERE " + " AND ".join(where)
        self.builtin.log("Running SOQL Query: {}".format(query))
        return self.cumulusci.sf.query_all(query).get("records", [])

    def salesforce_update(self, obj_name, obj_id, **kwargs):
        """Updates a Salesforce object by Id.

        The keyword returns the result from the underlying
        simple_salesforce ``insert`` method, which is an HTTP
        status code. As with `Salesforce Insert`, field values
        are specified as keyword arguments.

        The following example assumes that ${contact id} has been
        previously set, and adds a Description to the given
        contact.

        | &{contact}=  Salesforce Update  Contact  ${contact id}
        | ...  Description=This Contact created during a test
        | Should be equal as numbers ${result}  204

        """
        self.builtin.log(
            "Updating {} {} with values {}".format(obj_name, obj_id, kwargs)
        )
        obj_class = getattr(self.cumulusci.sf, obj_name)
        return obj_class.update(obj_id, kwargs)

    def soql_query(self, query):
        """Runs a simple SOQL query and returns the dict results

        The _query_ parameter must be a properly quoted SOQL query statement. The
        return value is a dictionary. The dictionary contains the keys
        as documented for the raw API call. The most useful key is ``records``,
        which contains a list of records which were matched by the query.

        Example

        The following example searches for all Contacts with a first
        name of "Eleanor" and a last name of "Rigby", and then prints
        the name of the first record found.

        | ${result}=  SOQL Query
        | ...  SELECT Name, Id FROM Contact WHERE FirstName='Eleanor' AND LastName='Rigby'
        | Run keyword if  len($result['records']) == 0  Fail  No records found
        |
        | ${contact}=  Get from list  ${result['records']}  0
        | Should be equal  ${contact['Name']}  Eleanor Rigby

        """
        self.builtin.log("Running SOQL Query: {}".format(query))
        return self.cumulusci.sf.query_all(query)

    def store_session_record(self, obj_type, obj_id):
        """Stores a Salesforce record's Id for use in the *Delete Session Records* keyword.

        This keyword is automatically called by *Salesforce Insert*.
        """
        self.builtin.log("Storing {} {} to session records".format(obj_type, obj_id))
        self._session_records.append({"type": obj_type, "id": obj_id})

    @capture_screenshot_on_error
    def wait_until_modal_is_open(self):
        """ Wait for modal to open """
        self.selenium.wait_until_page_contains_element(
            lex_locators["modal"]["is_open"],
            timeout=15,
            error="Expected to see a modal window, but didn't",
        )

    def wait_until_modal_is_closed(self):
        """ Wait for modal to close """
        self.selenium.wait_until_page_does_not_contain_element(
            lex_locators["modal"]["is_open"], timeout=15
        )

    def wait_until_loading_is_complete(self, locator=None):
        """Wait for LEX page to load.

        (We're actually waiting for the actions ribbon to appear.)
        """
        locator = lex_locators["body"] if locator is None else locator
        try:
            self.selenium.wait_until_page_contains_element(locator)
            self.wait_for_aura()
            # this knowledge article recommends waiting a second. I don't
            # like it, but it seems to help. We should do a wait instead,
            # but I can't figure out what to wait on.
            # https://help.salesforce.com/articleView?id=000352057&language=en_US&mode=1&type=1
            time.sleep(1)

        except Exception:
            try:
                self.selenium.capture_page_screenshot()
            except Exception as e:
                self.builtin.warn("unable to capture screenshot: {}".format(str(e)))
            raise

    @capture_screenshot_on_error
    def wait_until_salesforce_is_ready(self, locator=None, timeout=None, interval=5):
        """Waits until we are able to render the initial salesforce landing page

        It will continue to refresh the page until we land on a
        lightning page or until a timeout has been reached. The
        timeout can be specified in any time string supported by robot
        (eg: number of seconds, "3 minutes", etc.). If not specified,
        the default selenium timeout will be used.

        This keyword will wait a few seconds between each refresh, as
        well as wait after each refresh for the page to fully render
        (ie: it calls wait_for_aura())

        """

        # Note: we can't just ask selenium to wait for an element,
        # because the org might not be availble due to infrastructure
        # issues (eg: the domain not being propagated). In such a case
        # the element will never come. Instead, what we need to do is
        # repeatedly refresh the page until the org responds.
        #
        # This assumes that any lightning page is a valid stopping
        # point.  If salesforce starts rendering error pages with
        # lightning, or an org's default home page is not a lightning
        # page, we may have to rethink that strategy.

        interval = 5  # seconds between each refresh.
        timeout = timeout if timeout else self.selenium.get_selenium_timeout()
        timeout_seconds = timestr_to_secs(timeout)
        start_time = time.time()
        login_url = self.cumulusci.login_url()
        locator = lex_locators["body"] if locator is None else locator

        while True:
            try:
                self.selenium.wait_for_condition(
                    "return (document.readyState == 'complete')"
                )
                self.wait_for_aura()

                # If the following doesn't throw an error, we're good to go.
                self.selenium.get_webelement(locator)
                break

            except Exception as e:
                self.builtin.log(
                    "caught exception while waiting: {}".format(str(e)), "DEBUG"
                )
                if time.time() - start_time > timeout_seconds:
                    self.selenium.log_location()
                    raise Exception("Timed out waiting for a lightning page")

            # known edge cases that can be worked around
            if self._check_for_login_failure():
                continue
            elif self._check_for_classic():
                continue

            # not a known edge case; take a deep breath and
            # try again.
            time.sleep(interval)
            self.selenium.go_to(login_url)

    def breakpoint(self):
        """Serves as a breakpoint for the robot debugger

        Note: this keyword is a no-op unless the debug option for
        the task has been set to True. Unless the option has been
        set, this keyword will have no effect on a running test.
        """
        return None

    def _check_for_classic(self):
        """Switch to lightning if we land on a classic page

        This seems to happen randomly, causing tests to fail
        catastrophically. The idea is to detect such a case and
        auto-click the "switch to lightning" link

        """
        try:
            # we don't actually want to wait here, but if we don't
            # explicitly wait, we'll implicitly wait longer than
            # necessary.  This needs to be a quick-ish check.
            self.selenium.wait_until_element_is_visible(
                "class:switch-to-lightning", timeout=2
            )
            self.builtin.log(
                "It appears we are on a classic page; attempting to switch to lightning",
                "WARN",
            )
            # this screenshot should be removed at some point,
            # but for now I want to make sure we see what the
            # page looks like if we get here.
            self.selenium.capture_page_screenshot()

            # just in case there's a modal present we'll try simulating
            # the escape key. Then, click on the switch-to-lightning link
            self.selenium.press_keys(None, "ESC")
            self.builtin.sleep("1 second")
            self.selenium.click_link("class:switch-to-lightning")
            return True

        except (NoSuchElementException, AssertionError):
            return False

    def _check_for_login_failure(self):
        """Handle the case where we land on a login screen

        Sometimes we get redirected to a login URL rather than
        being logged in, and we've yet to figure out precisely why
        that happens. Experimentation shows that authentication has
        already happened, so in this case we'll try going back to
        the instance url rather than the front door servlet.

        Admittedly, this is a bit of a hack, but it's better than
        never getting past this redirect.
        """

        location = self.selenium.get_location()
        if "//test.salesforce.com" in location or "//login.salesforce.com" in location:
            login_url = self.cumulusci.org.config["instance_url"]
            self.builtin.log(f"setting login_url temporarily to {login_url}", "DEBUG")
            self.selenium.go_to(login_url)
            return True
        return False<|MERGE_RESOLUTION|>--- conflicted
+++ resolved
@@ -241,10 +241,6 @@
         self._jsclick(locator)
         self.wait_until_modal_is_open()
 
-<<<<<<< HEAD
-    def load_related_list(self, heading):
-        """Scrolls down until the specified related list loads."""
-=======
     @capture_screenshot_on_error
     def load_related_list(self, heading, tries=10):
         """Scrolls down until the specified related list loads.
@@ -256,7 +252,6 @@
         (the default is 10 tries)
 
         """
->>>>>>> 17e40905
         locator = lex_locators["record"]["related"]["card"].format(heading)
         for i in range(tries):
             try:
