import os
import sys
import click

import pkg_resources

from cumulusci.core.config import YamlGlobalConfig
from cumulusci.core.exceptions import ConfigError
from cumulusci.core.exceptions import NotInProject
from cumulusci.core.exceptions import OrgNotFound
from cumulusci.core.exceptions import ProjectConfigNotFound
from cumulusci.core.utils import import_class


class CliConfig(object):
    def __init__(self):
        self.global_config = None
        self.project_config = None
        self.keychain = None

        self._load_global_config()
        self._load_project_config()
        self._load_keychain()
        self._add_repo_to_path()

    def _add_repo_to_path(self):
        if self.project_config:
            sys.path.append(self.project_config.repo_root)

    def _load_global_config(self):
<<<<<<< HEAD
        try:
            self.global_config = YamlGlobalConfig()
        except NotInProject as e:
            raise click.UsageError(str(e))
=======
        self.global_config = YamlGlobalConfig()
>>>>>>> f5fc8997

    def _load_project_config(self):
        try:
            self.project_config = self.global_config.get_project_config()
        except ProjectConfigNotFound:
            pass
        except NotInProject as e:
            raise click.UsageError(str(e))
        except ConfigError as e:
<<<<<<< HEAD
            raise click.UsageError("Config Error: {}".format(str(e)))
=======
            raise click.UsageError("Config Error: {}".format(e.message))
>>>>>>> f5fc8997

    def _load_keychain(self):
        self.keychain_key = os.environ.get("CUMULUSCI_KEY")
        if self.project_config:
            keychain_class = os.environ.get(
                "CUMULUSCI_KEYCHAIN_CLASS", self.project_config.cumulusci__keychain
            )
            self.keychain_class = import_class(keychain_class)
            self.keychain = self.keychain_class(self.project_config, self.keychain_key)
            self.project_config.set_keychain(self.keychain)

    def get_org(self, org_name=None, fail_if_missing=True):
        if org_name:
            org_config = self.keychain.get_org(org_name)
        else:
            org_name, org_config = self.keychain.get_default_org()
        if org_config:
            org_config = self.check_org_expired(org_name, org_config)
        elif fail_if_missing:
            raise click.UsageError("No org specified and no default org set.")
        return org_name, org_config

    def check_org_expired(self, org_name, org_config):
        if org_config.scratch and org_config.date_created and org_config.expired:
            click.echo(click.style("The scratch org is expired", fg="yellow"))
            if click.confirm("Attempt to recreate the scratch org?", default=True):
                self.keychain.create_scratch_org(
                    org_name, org_config.config_name, org_config.days
                )
                click.echo(
                    "Org config was refreshed, attempting to recreate scratch org"
                )
                org_config = self.keychain.get_org(org_name)
                org_config.create_org()
            else:
                raise click.ClickException(
                    "The target scratch org is expired.  You can use cci org remove {} "
                    "to remove the org and then recreate the config manually".format(
                        org_name
                    )
                )

        return org_config

    def check_org_overwrite(self, org_name):
        try:
            org = self.keychain.get_org(org_name)
            if org.scratch:
                if org.created:
                    raise click.ClickException(
                        "Scratch org has already been created. "
                        "Use `cci org scratch_delete {}`".format(org_name)
                    )
            else:
                raise click.ClickException(
                    "Org {} already exists.  Use `cci org remove` to delete it.".format(
                        org_name
                    )
                )
        except OrgNotFound:
            pass
        return True

    def check_keychain(self):
        self.check_project_config()
<<<<<<< HEAD
        if (
            self.project_config.keychain
            and self.project_config.keychain.encrypted
            and not self.keychain_key
        ):
=======
        if self.keychain and self.keychain.encrypted and not self.keychain_key:
>>>>>>> f5fc8997
            raise click.UsageError(
                "You must set the environment variable CUMULUSCI_KEY "
                "with the encryption key to be used for storing org credentials"
            )

    def check_project_config(self):
        if not self.project_config:
            raise click.UsageError(
                'No project configuration found.  You can use the "project init" '
                "command to initilize the project for use with CumulusCI"
<<<<<<< HEAD
            )
=======
            )

    def check_cumulusci_version(self):
        if self.project_config:
            min_cci_version = self.project_config.minimum_cumulusci_version
            if min_cci_version:
                parsed_version = pkg_resources.parse_version(min_cci_version)
                if get_installed_version() < parsed_version:
                    raise click.UsageError(
                        "This project requires CumulusCI version {} or later. "
                        "Please upgrade using pip install -U cumulusci".format(
                            min_cci_version
                        )
                    )


def get_installed_version():
    """ returns the version name (e.g. 2.0.0b58) that is installed """
    req = pkg_resources.Requirement.parse("cumulusci")
    dist = pkg_resources.WorkingSet().find(req)
    return pkg_resources.parse_version(dist.version)
>>>>>>> f5fc8997
<|MERGE_RESOLUTION|>--- conflicted
+++ resolved
@@ -28,14 +28,7 @@
             sys.path.append(self.project_config.repo_root)
 
     def _load_global_config(self):
-<<<<<<< HEAD
-        try:
-            self.global_config = YamlGlobalConfig()
-        except NotInProject as e:
-            raise click.UsageError(str(e))
-=======
         self.global_config = YamlGlobalConfig()
->>>>>>> f5fc8997
 
     def _load_project_config(self):
         try:
@@ -45,11 +38,7 @@
         except NotInProject as e:
             raise click.UsageError(str(e))
         except ConfigError as e:
-<<<<<<< HEAD
             raise click.UsageError("Config Error: {}".format(str(e)))
-=======
-            raise click.UsageError("Config Error: {}".format(e.message))
->>>>>>> f5fc8997
 
     def _load_keychain(self):
         self.keychain_key = os.environ.get("CUMULUSCI_KEY")
@@ -115,15 +104,7 @@
 
     def check_keychain(self):
         self.check_project_config()
-<<<<<<< HEAD
-        if (
-            self.project_config.keychain
-            and self.project_config.keychain.encrypted
-            and not self.keychain_key
-        ):
-=======
         if self.keychain and self.keychain.encrypted and not self.keychain_key:
->>>>>>> f5fc8997
             raise click.UsageError(
                 "You must set the environment variable CUMULUSCI_KEY "
                 "with the encryption key to be used for storing org credentials"
@@ -134,9 +115,6 @@
             raise click.UsageError(
                 'No project configuration found.  You can use the "project init" '
                 "command to initilize the project for use with CumulusCI"
-<<<<<<< HEAD
-            )
-=======
             )
 
     def check_cumulusci_version(self):
@@ -157,5 +135,4 @@
     """ returns the version name (e.g. 2.0.0b58) that is installed """
     req = pkg_resources.Requirement.parse("cumulusci")
     dist = pkg_resources.WorkingSet().find(req)
-    return pkg_resources.parse_version(dist.version)
->>>>>>> f5fc8997
+    return pkg_resources.parse_version(dist.version)