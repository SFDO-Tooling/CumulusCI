<<<<<<< HEAD
from contextvars import ContextVar
from contextlib import contextmanager
from pathlib import Path
from unittest import mock

import click
import pytest
from .pytest_sf_vcr import RECORDING, READING, set_mode
=======
import os.path
>>>>>>> 2351181a

import pytest

from cumulusci.cli.runtime import CliRuntime
from cumulusci.core.config import TaskConfig
from cumulusci.salesforce_api.utils import get_simple_salesforce_connection
from cumulusci.tests.util import unmock_env
import cumulusci
from cumulusci.cli.org import org_scratch, org_scratch_delete
from cumulusci.core.exceptions import OrgNotFound


def pytest_addoption(parser, pluginmanager):
    """Pytest magic method: add --org and --run-slow-tests features"""
    parser.addoption("--org", action="store", default=None, help="org to use")
    parser.addoption(
        "--run-slow-tests",
        action="store_true",
        default=False,
        help="Include slow tests.",
    )
    parser.addoption(
        "--replace-vcrs",
        action="store_true",
        default=False,
        help="Replace VCR files.",
    )


def pytest_configure(config):
    """Pytest magic method: add pytest markers/decorators"""
    markers = [
        "slow(): a slow test that should only be executed when requested with --run-slow-tests",
        "large_vcr(): a network-based test that generates VCR cassettes too large for version control. Use --org to generate them locally.",
        "needs_org(): a test that needs an org (or at least access to the network) but should not attempt to store VCR cassettes",
        "org_shape(org_name, init_flow): a test that needs a particular org shape",
    ]

    for marker in markers:
        # register additional markers
        config.addinivalue_line("markers", marker)


def pytest_runtest_setup(item):
    """Pytest magic method"""
    marker_names = set(marker.name for marker in item.iter_markers())
    classify_and_modify_test(item, marker_names)


def sf_pytest_cli_orgname(request):
    """Helper to see what org the user has ased for"""
    return request.config.getoption("--org")


@pytest.fixture(scope="session")
def user_requested_network_access(request):
    """Did the user ask to enable network access by specifying an org?"""
    return bool(sf_pytest_cli_orgname(request))


@pytest.fixture(scope="session")
def user_requested_cassette_replacement(request):
    """Did the user ask to delete VCR cassettes?"""
    return request.config.getoption("--replace-vcrs")


@pytest.fixture(scope="session")
def runtime():
    """Get the CumulusCI runtime for the current working directory."""
    return CliRuntime()


@pytest.fixture(scope="session")
def project_config(runtime):
    """Get the project config for the current working directory."""
    return runtime.project_config


@pytest.fixture(scope="session")
def cli_org_config(request):
    """What org did the user specify on the CLI or pytest options?"""
    cli_org_name = sf_pytest_cli_orgname(request)
    if cli_org_name:
        with unmock_env():  # restore real homedir
            runtime = CliRuntime()
            runtime.keychain._load_orgs()
            org_name, org_config = runtime.get_org(cli_org_name)
            assert org_config.scratch, "You should only run tests against scratch orgs."
            org_config.refresh_oauth_token(runtime.keychain)
            return org_config


@pytest.fixture(scope="function")
def org_config(request, current_org_shape, cli_org_config, fallback_org_config):
    """Get an org config with an active access token.

    Specify the org name using the --org option when running pytest.
    Or else it will use a dummy org.
    """
    org_config = current_org_shape.org_config or cli_org_config
    if org_config:
        org_config.user_specified = True
    else:
        org_config = fallback_org_config()

    # fallback_org_config can be defined in "conftest" based
    # on the needs of the test suite. For example, for
    # fast running test suites it might return a hardcoded
    # org and for integration test suites it might return
    # a specific default org or throw an exception.
    return org_config


@pytest.fixture
def sf(request, project_config, org_config):
    """Get a simple-salesforce client for org_config."""
    sf = get_simple_salesforce_connection(project_config, org_config)
    return sf


@pytest.fixture
def create_task(request, project_config, org_config):
    """Get a task _factory_ which can be used to construct task instances."""
    session_project_config = project_config
    session_org_config = org_config

    def create_task(task_class, options=None, project_config=None, org_config=None):
        project_config = project_config or session_project_config
        org_config = org_config or session_org_config
        options = options or {}

        task_config = TaskConfig({"options": options})

        return task_class(project_config, task_config, org_config)

    return create_task


def vcr_cassette_name_for_item(item):
    """Name of the VCR cassette"""
    test_class = item.cls
    if test_class:
        return "{}.{}".format(test_class.__name__, item.name)
    return item.name


def classify_and_modify_test(item, marker_names):
    if "slow" in marker_names:
        if not item.config.getoption("--run-slow-tests"):
            pytest.skip("slow: test requires --run-slow-tests")

    if "large_vcr" in marker_names:
        library_dir = Path(cumulusci.__file__).parent.parent / "large_cassettes"
        item.add_marker(pytest.mark.vcr(cassette_library_dir=str(library_dir)))

        test_name = vcr_cassette_name_for_item(item)
        test_path = Path(library_dir) / (test_name + ".yaml")
        if not (test_path.exists() or item.config.getoption("--org")):
            pytest.skip("large_vcr: test requires --org to generate large cassette")

    elif "needs_org" in marker_names and not item.config.getoption("--org"):
        pytest.skip("needs_org: test requires --org")


# a cache of orgs matching shapes:
#    TODO test that it is properly used
org_shapes = ContextVar("org_shapes", default={})


@pytest.fixture(
    scope="function",
)
def run_code_without_recording(request, vcr, user_requested_network_access):
    def really_run_code_without_recording(func):
        if user_requested_network_access:
            # Run the setup code, but don't record it
            with set_mode(RECORDING, False), set_mode(READING, False):
                return func()

    return really_run_code_without_recording


class CurrentOrg:
    __slots__ = ("org_config",)

    def __init__(self):
        self.org_config = None


@pytest.fixture(scope="session")
def current_org_shape(request):
    """Internal: shared state for fixtures"""
    org = CurrentOrg()
    return org


@pytest.fixture(scope="function", autouse=True)
def _change_org_shape(request, current_org_shape):
    """Select an org_shape for a test
    e.g.:

        @pytest.mark.org_shape("qa", "qa_org")
        def test_foo(create_task);
            t = create_task(Foo)
            t()

    Switch the current org to an org created with
    org template "qa" after running flow "qa_org".

    Clean up any changes you make, because this org may be reused by
    other tests.
    """
    marker = request.node.get_closest_marker("org_shape")
    if marker:
        config_name, flow_name = marker.args
        with change_org_shape(current_org_shape, config_name, flow_name) as org_config:
            yield org_config
    else:
        yield None


@contextmanager
def change_org_shape(current_org_shape, config_name: str, flow_name: str):
    # I don't love that we're using the user's real keychain
    # but I get weird popups when I use an empty keychain.
    with unmock_env():
        org_name = f"pytest__{config_name}__{flow_name}"
        shapes = org_shapes.get()
        org_config = shapes.get(org_name)
        if not org_config:
            org_config = _create_org(org_name, config_name, flow_name)
            shapes[org_name] = org_config
    current_org_shape.org_config = org_config
    yield org_config


def _create_org(org_name, config_name, flow_name):
    runtime = CliRuntime(load_keychain=True)
    with click.Context(command=mock.Mock(), obj=runtime):
        try:
            org, org_config = runtime.get_org(org_name)
        except OrgNotFound:
            org = None
        if org:
            org_scratch_delete.callback(org_name)
        org_scratch.callback(
            config_name,
            org_name,
            default=False,
            devhub=None,
            days=1,
            no_password=False,
        )
        org, org_config = runtime.get_org(org_name)

        coordinator = runtime.get_flow(flow_name)
        coordinator.run(org_config)
        return org_config<|MERGE_RESOLUTION|>--- conflicted
+++ resolved
@@ -1,25 +1,20 @@
-<<<<<<< HEAD
+from contextlib import contextmanager
 from contextvars import ContextVar
-from contextlib import contextmanager
 from pathlib import Path
 from unittest import mock
 
 import click
 import pytest
-from .pytest_sf_vcr import RECORDING, READING, set_mode
-=======
-import os.path
->>>>>>> 2351181a
-
-import pytest
-
+
+import cumulusci
+from cumulusci.cli.org import org_scratch, org_scratch_delete
 from cumulusci.cli.runtime import CliRuntime
 from cumulusci.core.config import TaskConfig
+from cumulusci.core.exceptions import OrgNotFound
 from cumulusci.salesforce_api.utils import get_simple_salesforce_connection
 from cumulusci.tests.util import unmock_env
-import cumulusci
-from cumulusci.cli.org import org_scratch, org_scratch_delete
-from cumulusci.core.exceptions import OrgNotFound
+
+from .pytest_sf_vcr import READING, RECORDING, set_mode
 
 
 def pytest_addoption(parser, pluginmanager):
