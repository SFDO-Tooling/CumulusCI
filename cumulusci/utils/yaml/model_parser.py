--- conflicted
+++ resolved
@@ -45,19 +45,9 @@
             cls.parse_obj(data, context)
             return True
         except ValidationError as e:
-<<<<<<< HEAD
-            if logfunc:
-                logfunc(str(e))
-            else:
-                print(str(e))
-
-            if on_error == "raise":
-                raise
-=======
             if on_error:
                 for error in e.errors():
                     on_error(error)
->>>>>>> 2d824281
 
             return False
 
