#!/usr/bin/env python
# -*- coding: utf-8 -*-

from setuptools import setup
from pkgutil import walk_packages


<<<<<<< HEAD
def find_packages(path=".", prefix=""):
=======
def find_packages(path=["."], prefix=""):
>>>>>>> cf5406e1
    yield prefix
    prefix = prefix + "."
    for _, name, ispkg in walk_packages(path, prefix):
        if ispkg:
            yield name


with open("README.rst", "rb") as readme_file:
    readme = readme_file.read().decode("utf-8")

with open("HISTORY.rst", "rb") as history_file:
    history = history_file.read().decode("utf-8")

with open("requirements.txt") as requirements_file:
    requirements = [
        req.split("#")[0].strip() for req in requirements_file.read().splitlines()
    ]

with open("requirements_dev.txt") as dev_requirements_file:
    test_requirements = [
        req
        for req in dev_requirements_file.read().splitlines()
        if not req.startswith("-")
    ]


setup(
    name="cumulusci",
    version="2.3.0.dev1",
    description="Build and release tools for Salesforce developers",
    long_description=readme + u"\n\n" + history,
    long_description_content_type="text/x-rst",
    author="Salesforce.org",
    author_email="jlantz@salesforce.com",
    url="https://github.com/SFDO-Tooling/CumulusCI",
<<<<<<< HEAD
    packages=list(find_packages("cumulusci", "cumulusci")),
=======
    packages=list(find_packages(["cumulusci"], "cumulusci")),
>>>>>>> cf5406e1
    package_dir={"cumulusci": "cumulusci"},
    entry_points={"console_scripts": ["cci=cumulusci.cli.cci:main"]},
    include_package_data=True,
    install_requires=requirements,
    license="BSD license",
    zip_safe=False,
    keywords="cumulusci",
    classifiers=[
        "Development Status :: 5 - Production/Stable",
        "Intended Audience :: Developers",
        "License :: OSI Approved :: BSD License",
        "Natural Language :: English",
        "Programming Language :: Python :: 2",
        "Programming Language :: Python :: 2.7",
        "Programming Language :: Python :: 3",
        "Programming Language :: Python :: 3.6",
        "Programming Language :: Python :: 3.7",
    ],
    test_suite="cumulusci.core.tests",
    tests_require=test_requirements,
)<|MERGE_RESOLUTION|>--- conflicted
+++ resolved
@@ -5,11 +5,7 @@
 from pkgutil import walk_packages
 
 
-<<<<<<< HEAD
-def find_packages(path=".", prefix=""):
-=======
 def find_packages(path=["."], prefix=""):
->>>>>>> cf5406e1
     yield prefix
     prefix = prefix + "."
     for _, name, ispkg in walk_packages(path, prefix):
@@ -45,11 +41,7 @@
     author="Salesforce.org",
     author_email="jlantz@salesforce.com",
     url="https://github.com/SFDO-Tooling/CumulusCI",
-<<<<<<< HEAD
-    packages=list(find_packages("cumulusci", "cumulusci")),
-=======
     packages=list(find_packages(["cumulusci"], "cumulusci")),
->>>>>>> cf5406e1
     package_dir={"cumulusci": "cumulusci"},
     entry_points={"console_scripts": ["cci=cumulusci.cli.cci:main"]},
     include_package_data=True,
