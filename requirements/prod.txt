--- conflicted
+++ resolved
@@ -14,7 +14,7 @@
     # via cryptography
 chardet==4.0.0
     # via requests
-click==7.1.2
+click==8.0.0
     # via
     #   -r requirements/prod.in
     #   snowfakery
@@ -27,11 +27,7 @@
     #   jwcrypto
 docutils==0.16
     # via -r requirements/prod.in
-<<<<<<< HEAD
-faker==8.1.2
-=======
 faker==8.1.3
->>>>>>> 03018734
     # via
     #   -r requirements/prod.in
     #   snowfakery
@@ -60,10 +56,12 @@
 lxml==4.6.3
     # via -r requirements/prod.in
 markupsafe==1.1.1
-    # via jinja2
+    # via
+    #   -r requirements/prod.in
+    #   jinja2
 pycparser==2.20
     # via cffi
-pydantic==1.8.1
+pydantic==1.8.2
     # via
     #   -r requirements/prod.in
     #   snowfakery
@@ -100,7 +98,7 @@
     # via -r requirements/prod.in
 robotframework-seleniumlibrary==4.5.0
     # via -r requirements/prod.in
-robotframework==4.0.1
+robotframework==4.0.2
     # via
     #   -r requirements/prod.in
     #   robotframework-lint
@@ -126,9 +124,9 @@
     #   fs
     #   python-dateutil
     #   salesforce-bulk
-snowfakery==1.10
+snowfakery==1.11
     # via -r requirements/prod.in
-sqlalchemy==1.4.13
+sqlalchemy==1.4.15
     # via
     #   -r requirements/prod.in
     #   snowfakery
@@ -154,9 +152,5 @@
     # via importlib-metadata
 
 # The following packages are considered to be unsafe in a requirements file:
-<<<<<<< HEAD
-setuptools==56.1.0
-=======
 setuptools==56.2.0
->>>>>>> 03018734
     # via fs