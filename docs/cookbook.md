--- conflicted
+++ resolved
@@ -92,21 +92,12 @@
 ```yaml
 project_default_settings:
     description: Configure the default project settings
-<<<<<<< HEAD
     extends: execute_anon
-=======
-    class_path: cumulusci.tasks.apex.anon.AnonymousApexTask
->>>>>>> c1462e5a
     group: projectName
     options:
         path: scripts/initialize.cls
         apex: initializeProjectDefaults();
 ```
-<<<<<<< HEAD
-
-## Flow Recipes
-=======
->>>>>>> c1462e5a
 
 ## Converting from `task_options` to new-style Options
 
