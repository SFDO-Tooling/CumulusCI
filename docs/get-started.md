--- conflicted
+++ resolved
@@ -244,11 +244,7 @@
 
 _GitHub Enterprise Server Support is an experimental feature that may change._
 
-<<<<<<< HEAD
-As of CumulusCI version 3.66, a new GitHub service type is available named `github_enterprise`. The `github_enterprise` service functions similarly to the `github` service but includes a `server_domain` field that must be supplied to allow connections to a GitHub Enterprise Server.
-=======
-As of CumulusCI version 3.66, a new GitHub service type is available named `github_enterprise`  to allow connections to a GitHub Enterprise Server (GES). The `github_enterprise` service works like the `github` service but includes a `repo_domain` field that must be supplied with the GES server domain.
->>>>>>> 9d857579
+As of CumulusCI version 3.66, a new GitHub service type is available named `github_enterprise` to allow connections to a GitHub Enterprise Server (GES). The `github_enterprise` service works like the `github` service but includes a `server_domain` field that must be supplied with the GES server domain.
 
 In some cases, you may receive an error connecting to a GitHub Enterprise Server that states "a self-signed certificate is in the chain". This may happen when you need to validate server TLS certificates using the system’s certificate authorities, instead of the set of CA certs that is bundled with requests. You may need to set a ENV variable `CUMULUSCI_SYSTEM_CERTS` to "True". See [](cumulusci-system-certs).
 
